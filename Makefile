#
# Copyright (c) nexB Inc. and others. All rights reserved.
# purldb is a trademark of nexB Inc.
# SPDX-License-Identifier: Apache-2.0
# See http://www.apache.org/licenses/LICENSE-2.0 for the license text.
<<<<<<< HEAD
# See https://github.com/aboutcode-org/purldb for support or download.
=======
# See https://github.com/aboutcode-org/skeleton for support or download.
>>>>>>> 4e5b7fd0
# See https://aboutcode.org for more information about nexB OSS projects.
#

# Python version can be specified with `$ PYTHON_EXE=python3.x make conf`
PYTHON_EXE?=python3
VENV=venv
MANAGE=${VENV}/bin/python manage_purldb.py
MATCHCODE_MANAGE=${VENV}/bin/python manage_matchcode.py
ACTIVATE?=. ${VENV}/bin/activate;
VIRTUALENV_PYZ=../etc/thirdparty/virtualenv.pyz
# Do not depend on Python to generate the SECRET_KEY
GET_SECRET_KEY=`base64 /dev/urandom | head -c50`

# Customize with `$ make envfile ENV_FILE=/etc/purldb/.env`
ENV_FILE=.env

# Customize with `$ make postgres PACKAGEDB_DB_PASSWORD=YOUR_PASSWORD`
PACKAGEDB_DB_PASSWORD=packagedb
MATCHCODEIO_DB_PASSWORD=matchcodeio
SCANCODEIO_DB_PASSWORD=scancodeio

# Django settings shortcuts
DJSM_PDB=DJANGO_SETTINGS_MODULE=purldb_project.settings
DJSM_MAT=DJANGO_SETTINGS_MODULE=matchcode_project.settings

# Use sudo for postgres, but only on Linux
UNAME := $(shell uname)
ifeq ($(UNAME), Linux)
	SUDO_POSTGRES=sudo -u postgres
else
	SUDO_POSTGRES=
endif

virtualenv:
	@echo "-> Bootstrap the virtualenv with PYTHON_EXE=${PYTHON_EXE}"
	@${PYTHON_EXE} ${VIRTUALENV_PYZ} --never-download --no-periodic-update ${VENV}

conf:
	@echo "-> Install dependencies"
	@PYTHON_EXECUTABLE=${PYTHON_EXE} ./configure

<<<<<<< HEAD
dev:
	@echo "-> Configure and install development dependencies"
	@PYTHON_EXECUTABLE=${PYTHON_EXE} ./configure --dev

envfile:
	@echo "-> Create the .env file and generate a secret key"
	@if test -f ${ENV_FILE}; then echo ".env file exists already"; exit 1; fi
	@mkdir -p $(shell dirname ${ENV_FILE}) && touch ${ENV_FILE}
	@echo SECRET_KEY=\"${GET_SECRET_KEY}\" > ${ENV_FILE}

envfile_testing: envfile
	@echo PACKAGEDB_DB_USER=\"postgres\" >> ${ENV_FILE}
	@echo PACKAGEDB_DB_PASSWORD=\"postgres\" >> ${ENV_FILE}
	@echo SCANCODEIO_DB_USER=\"postgres\" >> ${ENV_FILE}
	@echo SCANCODEIO_DB_PASSWORD=\"postgres\" >> ${ENV_FILE}
=======

conf:
	@echo "-> Install dependencies"
	./configure

dev:
	@echo "-> Configure and install development dependencies"
	./configure --dev
>>>>>>> 4e5b7fd0

doc8:
	@echo "-> Run doc8 validation"
	@${ACTIVATE} doc8 --quiet docs/ *.rst

valid:
	@echo "-> Run Ruff format"
	@${ACTIVATE} ruff format
	@echo "-> Run Ruff linter"
	@${ACTIVATE} ruff check --fix

check:
	@echo "-> Run Ruff linter validation (pycodestyle, bandit, isort, and more)"
	@${ACTIVATE} ruff check
	@echo "-> Run Ruff format validation"
	@${ACTIVATE} ruff format --check
	@$(MAKE) doc8
	@echo "-> Run ABOUT files validation"
	@${ACTIVATE} about check etc/

clean:
	@echo "-> Clean the Python env"
	@PYTHON_EXECUTABLE=${PYTHON_EXE} ./configure --clean
	rm -rf .venv/ .*cache/ *.egg-info/ build/ dist/
	find . -type f -name '*.py[co]' -delete -o -type d -name __pycache__ -delete

migrate:
	@echo "-> Apply database migrations"
	${MANAGE} migrate

postgres:
	@echo "-> Configure PostgreSQL database"
	@echo "-> Create database user 'packagedb'"
	${SUDO_POSTGRES} createuser --no-createrole --no-superuser --login --inherit --createdb packagedb || true
	${SUDO_POSTGRES} psql -c "alter user packagedb with encrypted password '${PACKAGEDB_DB_PASSWORD}';" || true
	@echo "-> Drop 'packagedb' database"
	${SUDO_POSTGRES} dropdb packagedb || true
	@echo "-> Create 'packagedb' database"
	${SUDO_POSTGRES} createdb --encoding=utf-8 --owner=packagedb packagedb
	@$(MAKE) migrate

postgres_matchcodeio:
	@echo "-> Configure PostgreSQL database"
	@echo "-> Create database user 'matchcodeio'"
	${SUDO_POSTGRES} createuser --no-createrole --no-superuser --login --inherit --createdb matchcodeio || true
	${SUDO_POSTGRES} psql -c "alter user matchcodeio with encrypted password '${MATCHCODEIO_DB_PASSWORD}';" || true
	@echo "-> Drop 'matchcodeio' database"
	${SUDO_POSTGRES} dropdb matchcodeio || true
	@echo "-> Create 'matchcodeio' database"
	${SUDO_POSTGRES} createdb --encoding=utf-8 --owner=matchcodeio matchcodeio
	${MATCHCODE_MANAGE} migrate

run:
	${MANAGE} runserver 8001 --insecure

run_matchcodeio:
	${MATCHCODE_MANAGE} runserver 8002 --insecure

seed:
	${MANAGE} seed

run_visit: seed
	${MANAGE} run_visit --ignore-robots --ignore-throttle

run_map:
	${MANAGE} run_map

test_purldb:
	${ACTIVATE} ${DJSM_PDB} pytest -vvs --lf minecode packagedb purl2vcs purldb_project purldb_public_project --ignore packagedb/tests/test_throttling.py
	${ACTIVATE} ${DJSM_PDB} pytest -vvs --lf packagedb/tests/test_throttling.py

test_clearcode:
	${ACTIVATE} ${DJSM_PDB} ${PYTHON_EXE} -m pytest -vvs clearcode clearindex

test_matchcode:
	${ACTIVATE} ${DJSM_MAT} ${PYTHON_EXE} -m pytest -vvs matchcode_pipeline matchcode

test: test_purldb test_matchcode test_toolkit test_clearcode

shell:
	${MANAGE} shell

clearsync:
	${MANAGE} clearsync --save-to-db --verbose -n 3

clearindex:
	${MANAGE} run_clearindex

index_packages:
	${MANAGE} index_packages

priority_queue:
	${MANAGE} priority_queue

bump:
	@echo "-> Bump the version"
	bin/bumpver update --no-fetch --patch

docs:
	rm -rf docs/_build/
	@${ACTIVATE} sphinx-build docs/source docs/_build/

docs-check:
	@${ACTIVATE} sphinx-build -E -W -b html docs/source docs/_build/
	@${ACTIVATE} sphinx-build -E -W -b linkcheck docs/source docs/_build/
<<<<<<< HEAD

docker-images:
	@echo "-> Build Docker services"
	docker-compose build
	@echo "-> Pull service images"
	docker-compose pull
	@echo "-> Save the service images to a compressed tar archive in the dist/ directory"
	@mkdir -p dist/
	@docker save minecode minecode_minecode nginx | gzip > dist/minecode-images-`git describe --tags`.tar.gz

# keep this sorted
.PHONY: bump check docs-check clean clearindex clearsync conf dev docker-images docs envfile envfile_testing index_packages migrate postgres postgres_matchcodeio priority_queue run run_map run_matchcodeio run_visit seed shell test test_clearcode test_matchcode test_purldb test_toolkit valid virtualenv
=======

.PHONY: conf dev check valid clean test docs docs-check
>>>>>>> 4e5b7fd0
<|MERGE_RESOLUTION|>--- conflicted
+++ resolved
@@ -3,11 +3,7 @@
 # purldb is a trademark of nexB Inc.
 # SPDX-License-Identifier: Apache-2.0
 # See http://www.apache.org/licenses/LICENSE-2.0 for the license text.
-<<<<<<< HEAD
 # See https://github.com/aboutcode-org/purldb for support or download.
-=======
-# See https://github.com/aboutcode-org/skeleton for support or download.
->>>>>>> 4e5b7fd0
 # See https://aboutcode.org for more information about nexB OSS projects.
 #
 
@@ -49,7 +45,11 @@
 	@echo "-> Install dependencies"
 	@PYTHON_EXECUTABLE=${PYTHON_EXE} ./configure
 
-<<<<<<< HEAD
+
+conf:
+	@echo "-> Install dependencies"
+	./configure
+
 dev:
 	@echo "-> Configure and install development dependencies"
 	@PYTHON_EXECUTABLE=${PYTHON_EXE} ./configure --dev
@@ -65,16 +65,6 @@
 	@echo PACKAGEDB_DB_PASSWORD=\"postgres\" >> ${ENV_FILE}
 	@echo SCANCODEIO_DB_USER=\"postgres\" >> ${ENV_FILE}
 	@echo SCANCODEIO_DB_PASSWORD=\"postgres\" >> ${ENV_FILE}
-=======
-
-conf:
-	@echo "-> Install dependencies"
-	./configure
-
-dev:
-	@echo "-> Configure and install development dependencies"
-	./configure --dev
->>>>>>> 4e5b7fd0
 
 doc8:
 	@echo "-> Run doc8 validation"
@@ -180,7 +170,6 @@
 docs-check:
 	@${ACTIVATE} sphinx-build -E -W -b html docs/source docs/_build/
 	@${ACTIVATE} sphinx-build -E -W -b linkcheck docs/source docs/_build/
-<<<<<<< HEAD
 
 docker-images:
 	@echo "-> Build Docker services"
@@ -192,8 +181,4 @@
 	@docker save minecode minecode_minecode nginx | gzip > dist/minecode-images-`git describe --tags`.tar.gz
 
 # keep this sorted
-.PHONY: bump check docs-check clean clearindex clearsync conf dev docker-images docs envfile envfile_testing index_packages migrate postgres postgres_matchcodeio priority_queue run run_map run_matchcodeio run_visit seed shell test test_clearcode test_matchcode test_purldb test_toolkit valid virtualenv
-=======
-
-.PHONY: conf dev check valid clean test docs docs-check
->>>>>>> 4e5b7fd0
+.PHONY: bump check docs-check clean clearindex clearsync conf dev docker-images docs envfile envfile_testing index_packages migrate postgres postgres_matchcodeio priority_queue run run_map run_matchcodeio run_visit seed shell test test_clearcode test_matchcode test_purldb test_toolkit valid virtualenv