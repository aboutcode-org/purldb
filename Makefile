#
# Copyright (c) nexB Inc. and others. All rights reserved.
# purldb is a trademark of nexB Inc.
# SPDX-License-Identifier: Apache-2.0
# See http://www.apache.org/licenses/LICENSE-2.0 for the license text.
<<<<<<< HEAD
# See https://github.com/aboutcode-org/purldb for support or download.
=======
# See https://github.com/aboutcode-org/skeleton for support or download.
>>>>>>> 4f9751c0
# See https://aboutcode.org for more information about nexB OSS projects.
#

# Python version can be specified with `$ PYTHON_EXE=python3.x make conf`
PYTHON_EXE?=python3
VENV=venv
MANAGE=${VENV}/bin/python manage_purldb.py
MATCHCODE_MANAGE=${VENV}/bin/python manage_matchcode.py
ACTIVATE?=. ${VENV}/bin/activate;
VIRTUALENV_PYZ=../etc/thirdparty/virtualenv.pyz
# Do not depend on Python to generate the SECRET_KEY
GET_SECRET_KEY=`base64 /dev/urandom | head -c50`

<<<<<<< HEAD
# Customize with `$ make envfile ENV_FILE=/etc/purldb/.env`
ENV_FILE=.env

# Customize with `$ make postgres PACKAGEDB_DB_PASSWORD=YOUR_PASSWORD`
PACKAGEDB_DB_PASSWORD=packagedb
MATCHCODEIO_DB_PASSWORD=matchcodeio
SCANCODEIO_DB_PASSWORD=scancodeio

# Django settings shortcuts
DJSM_PDB=DJANGO_SETTINGS_MODULE=purldb_project.settings
DJSM_MAT=DJANGO_SETTINGS_MODULE=matchcode_project.settings

# Use sudo for postgres, but only on Linux
UNAME := $(shell uname)
ifeq ($(UNAME), Linux)
	SUDO_POSTGRES=sudo -u postgres
else
	SUDO_POSTGRES=
endif

virtualenv:
	@echo "-> Bootstrap the virtualenv with PYTHON_EXE=${PYTHON_EXE}"
	@${PYTHON_EXE} ${VIRTUALENV_PYZ} --never-download --no-periodic-update ${VENV}

conf:
	@echo "-> Install dependencies"
	@PYTHON_EXECUTABLE=${PYTHON_EXE} ./configure

dev:
	@echo "-> Configure and install development dependencies"
	@PYTHON_EXECUTABLE=${PYTHON_EXE} ./configure --dev
	@echo "-> Configure and install documentation dependencies"
	@PYTHON_EXECUTABLE=${PYTHON_EXE} ./configure --docs

envfile:
	@echo "-> Create the .env file and generate a secret key"
	@if test -f ${ENV_FILE}; then echo ".env file exists already"; exit 1; fi
	@mkdir -p $(shell dirname ${ENV_FILE}) && touch ${ENV_FILE}
	@echo SECRET_KEY=\"${GET_SECRET_KEY}\" > ${ENV_FILE}

envfile_testing: envfile
	@echo PACKAGEDB_DB_USER=\"postgres\" >> ${ENV_FILE}
	@echo PACKAGEDB_DB_PASSWORD=\"postgres\" >> ${ENV_FILE}
	@echo SCANCODEIO_DB_USER=\"postgres\" >> ${ENV_FILE}
	@echo SCANCODEIO_DB_PASSWORD=\"postgres\" >> ${ENV_FILE}

valid:
	@echo "-> Run Ruff format"
	@${ACTIVATE} ruff format  --exclude etc/scripts/ --exclude purldb-toolkit/ --exclude purl2vcs/
	@echo "-> Run Ruff linter"
	@${ACTIVATE} ruff check --fix --exclude etc/scripts/ --exclude purldb-toolkit/ --exclude purl2vcs/

check: check_docs
	@echo "-> Run Ruff linter validation (pycodestyle, bandit, isort, and more)"
	@${ACTIVATE} ruff check --exclude etc/scripts/ --exclude purldb-toolkit/ --exclude purl2vcs/
	@echo "-> Run Ruff format validation"
	@${ACTIVATE} ruff format --check --exclude etc/scripts/ --exclude purldb-toolkit/ --exclude purl2vcs/
=======

conf:
	@echo "-> Install dependencies"
	./configure

dev:
	@echo "-> Configure and install development dependencies"
	./configure --dev

doc8:
	@echo "-> Run doc8 validation"
	@${ACTIVATE} doc8 --quiet docs/ *.rst

valid:
	@echo "-> Run Ruff format"
	@${ACTIVATE} ruff format
	@echo "-> Run Ruff linter"
	@${ACTIVATE} ruff check --fix

check:
	@echo "-> Run Ruff linter validation (pycodestyle, bandit, isort, and more)"
	@${ACTIVATE} ruff check
	@echo "-> Run Ruff format validation"
	@${ACTIVATE} ruff format --check
	@$(MAKE) doc8
	@echo "-> Run ABOUT files validation"
	@${ACTIVATE} about check etc/
>>>>>>> 4f9751c0

clean:
	@echo "-> Clean the Python env"
	@PYTHON_EXECUTABLE=${PYTHON_EXE} ./configure --clean
	rm -rf .venv/ .*cache/ *.egg-info/ build/ dist/
	find . -type f -name '*.py[co]' -delete -o -type d -name __pycache__ -delete

migrate:
	@echo "-> Apply database migrations"
	${MANAGE} migrate

postgres:
	@echo "-> Configure PostgreSQL database"
	@echo "-> Create database user 'packagedb'"
	${SUDO_POSTGRES} createuser --no-createrole --no-superuser --login --inherit --createdb packagedb || true
	${SUDO_POSTGRES} psql -c "alter user packagedb with encrypted password '${PACKAGEDB_DB_PASSWORD}';" || true
	@echo "-> Drop 'packagedb' database"
	${SUDO_POSTGRES} dropdb packagedb || true
	@echo "-> Create 'packagedb' database"
	${SUDO_POSTGRES} createdb --encoding=utf-8 --owner=packagedb packagedb
	@$(MAKE) migrate

postgres_matchcodeio:
	@echo "-> Configure PostgreSQL database"
	@echo "-> Create database user 'matchcodeio'"
	${SUDO_POSTGRES} createuser --no-createrole --no-superuser --login --inherit --createdb matchcodeio || true
	${SUDO_POSTGRES} psql -c "alter user matchcodeio with encrypted password '${MATCHCODEIO_DB_PASSWORD}';" || true
	@echo "-> Drop 'matchcodeio' database"
	${SUDO_POSTGRES} dropdb matchcodeio || true
	@echo "-> Create 'matchcodeio' database"
	${SUDO_POSTGRES} createdb --encoding=utf-8 --owner=matchcodeio matchcodeio
	${MATCHCODE_MANAGE} migrate
	
run:
	${MANAGE} runserver 8001 --insecure

run_matchcodeio:
	${MATCHCODE_MANAGE} runserver 8002 --insecure

seed:
	${MANAGE} seed

run_visit: seed
	${MANAGE} run_visit --ignore-robots --ignore-throttle

run_map:
	${MANAGE} run_map

test_purldb:
	${ACTIVATE} ${DJSM_PDB} pytest -vvs --lf minecode packagedb purl2vcs purldb_project purldb_public_project --ignore packagedb/tests/test_throttling.py 
	${ACTIVATE} ${DJSM_PDB} pytest -vvs --lf packagedb/tests/test_throttling.py

test_toolkit:
	${ACTIVATE} pytest -vvs purldb-toolkit/

test_clearcode:
	${ACTIVATE} ${DJSM_PDB} ${PYTHON_EXE} -m pytest -vvs clearcode clearindex

test_matchcode:
	${ACTIVATE} ${DJSM_MAT} ${PYTHON_EXE} -m pytest -vvs matchcode_pipeline matchcode-toolkit matchcode

test: test_purldb test_matchcode test_toolkit test_clearcode

shell:
	${MANAGE} shell

clearsync:
	${MANAGE} clearsync --save-to-db --verbose -n 3

clearindex:
	${MANAGE} run_clearindex

index_packages:
	${MANAGE} index_packages

priority_queue:
	${MANAGE} priority_queue

bump:
	@echo "-> Bump the version"
	bin/bumpver update --no-fetch --patch

docs:
	rm -rf docs/_build/
	@${ACTIVATE} sphinx-build docs/source docs/_build/

<<<<<<< HEAD
check_docs:
	@echo "Check Sphinx Documentation build minimally"
	@${ACTIVATE} sphinx-build -E -W docs/source build
	@echo "Check for documentation style errors"
	@${ACTIVATE} doc8 --max-line-length 100 docs/source --ignore-path docs/_build/ --ignore D000 --quiet

docker-images:
	@echo "-> Build Docker services"
	docker-compose build
	@echo "-> Pull service images"
	docker-compose pull
	@echo "-> Save the service images to a compressed tar archive in the dist/ directory"
	@mkdir -p dist/
	@docker save minecode minecode_minecode nginx | gzip > dist/minecode-images-`git describe --tags`.tar.gz

# keep this sorted
.PHONY: black bump check check_docs clean `clearindex clearsync conf dev docker-images docs envfile envfile_testing index_packages isort migrate postgres postgres_matchcodeio priority_queue run run_map run_matchcodeio run_visit seed shell test test_clearcode test_matchcode test_purldb test_toolkit valid virtualenv
=======
docs-check:
	@${ACTIVATE} sphinx-build -E -W -b html docs/source docs/_build/
	@${ACTIVATE} sphinx-build -E -W -b linkcheck docs/source docs/_build/

.PHONY: conf dev check valid clean test docs docs-check
>>>>>>> 4f9751c0
<|MERGE_RESOLUTION|>--- conflicted
+++ resolved
@@ -3,11 +3,7 @@
 # purldb is a trademark of nexB Inc.
 # SPDX-License-Identifier: Apache-2.0
 # See http://www.apache.org/licenses/LICENSE-2.0 for the license text.
-<<<<<<< HEAD
 # See https://github.com/aboutcode-org/purldb for support or download.
-=======
-# See https://github.com/aboutcode-org/skeleton for support or download.
->>>>>>> 4f9751c0
 # See https://aboutcode.org for more information about nexB OSS projects.
 #
 
@@ -21,7 +17,6 @@
 # Do not depend on Python to generate the SECRET_KEY
 GET_SECRET_KEY=`base64 /dev/urandom | head -c50`
 
-<<<<<<< HEAD
 # Customize with `$ make envfile ENV_FILE=/etc/purldb/.env`
 ENV_FILE=.env
 
@@ -53,8 +48,6 @@
 dev:
 	@echo "-> Configure and install development dependencies"
 	@PYTHON_EXECUTABLE=${PYTHON_EXE} ./configure --dev
-	@echo "-> Configure and install documentation dependencies"
-	@PYTHON_EXECUTABLE=${PYTHON_EXE} ./configure --docs
 
 envfile:
 	@echo "-> Create the .env file and generate a secret key"
@@ -67,27 +60,6 @@
 	@echo PACKAGEDB_DB_PASSWORD=\"postgres\" >> ${ENV_FILE}
 	@echo SCANCODEIO_DB_USER=\"postgres\" >> ${ENV_FILE}
 	@echo SCANCODEIO_DB_PASSWORD=\"postgres\" >> ${ENV_FILE}
-
-valid:
-	@echo "-> Run Ruff format"
-	@${ACTIVATE} ruff format  --exclude etc/scripts/ --exclude purldb-toolkit/ --exclude purl2vcs/
-	@echo "-> Run Ruff linter"
-	@${ACTIVATE} ruff check --fix --exclude etc/scripts/ --exclude purldb-toolkit/ --exclude purl2vcs/
-
-check: check_docs
-	@echo "-> Run Ruff linter validation (pycodestyle, bandit, isort, and more)"
-	@${ACTIVATE} ruff check --exclude etc/scripts/ --exclude purldb-toolkit/ --exclude purl2vcs/
-	@echo "-> Run Ruff format validation"
-	@${ACTIVATE} ruff format --check --exclude etc/scripts/ --exclude purldb-toolkit/ --exclude purl2vcs/
-=======
-
-conf:
-	@echo "-> Install dependencies"
-	./configure
-
-dev:
-	@echo "-> Configure and install development dependencies"
-	./configure --dev
 
 doc8:
 	@echo "-> Run doc8 validation"
@@ -107,7 +79,18 @@
 	@$(MAKE) doc8
 	@echo "-> Run ABOUT files validation"
 	@${ACTIVATE} about check etc/
->>>>>>> 4f9751c0
+
+# valid:
+# 	@echo "-> Run Ruff format"
+# 	@${ACTIVATE} ruff format  --exclude etc/scripts/ --exclude purldb-toolkit/ --exclude purl2vcs/
+# 	@echo "-> Run Ruff linter"
+# 	@${ACTIVATE} ruff check --fix --exclude etc/scripts/ --exclude purldb-toolkit/ --exclude purl2vcs/
+
+# check: check_docs
+# 	@echo "-> Run Ruff linter validation (pycodestyle, bandit, isort, and more)"
+# 	@${ACTIVATE} ruff check --exclude etc/scripts/ --exclude purldb-toolkit/ --exclude purl2vcs/
+# 	@echo "-> Run Ruff format validation"
+# 	@${ACTIVATE} ruff format --check --exclude etc/scripts/ --exclude purldb-toolkit/ --exclude purl2vcs/
 
 clean:
 	@echo "-> Clean the Python env"
@@ -140,7 +123,7 @@
 	@echo "-> Create 'matchcodeio' database"
 	${SUDO_POSTGRES} createdb --encoding=utf-8 --owner=matchcodeio matchcodeio
 	${MATCHCODE_MANAGE} migrate
-	
+
 run:
 	${MANAGE} runserver 8001 --insecure
 
@@ -157,7 +140,7 @@
 	${MANAGE} run_map
 
 test_purldb:
-	${ACTIVATE} ${DJSM_PDB} pytest -vvs --lf minecode packagedb purl2vcs purldb_project purldb_public_project --ignore packagedb/tests/test_throttling.py 
+	${ACTIVATE} ${DJSM_PDB} pytest -vvs --lf minecode packagedb purl2vcs purldb_project purldb_public_project --ignore packagedb/tests/test_throttling.py
 	${ACTIVATE} ${DJSM_PDB} pytest -vvs --lf packagedb/tests/test_throttling.py
 
 test_toolkit:
@@ -194,12 +177,9 @@
 	rm -rf docs/_build/
 	@${ACTIVATE} sphinx-build docs/source docs/_build/
 
-<<<<<<< HEAD
-check_docs:
-	@echo "Check Sphinx Documentation build minimally"
-	@${ACTIVATE} sphinx-build -E -W docs/source build
-	@echo "Check for documentation style errors"
-	@${ACTIVATE} doc8 --max-line-length 100 docs/source --ignore-path docs/_build/ --ignore D000 --quiet
+docs-check:
+	@${ACTIVATE} sphinx-build -E -W -b html docs/source docs/_build/
+	@${ACTIVATE} sphinx-build -E -W -b linkcheck docs/source docs/_build/
 
 docker-images:
 	@echo "-> Build Docker services"
@@ -211,11 +191,4 @@
 	@docker save minecode minecode_minecode nginx | gzip > dist/minecode-images-`git describe --tags`.tar.gz
 
 # keep this sorted
-.PHONY: black bump check check_docs clean `clearindex clearsync conf dev docker-images docs envfile envfile_testing index_packages isort migrate postgres postgres_matchcodeio priority_queue run run_map run_matchcodeio run_visit seed shell test test_clearcode test_matchcode test_purldb test_toolkit valid virtualenv
-=======
-docs-check:
-	@${ACTIVATE} sphinx-build -E -W -b html docs/source docs/_build/
-	@${ACTIVATE} sphinx-build -E -W -b linkcheck docs/source docs/_build/
-
-.PHONY: conf dev check valid clean test docs docs-check
->>>>>>> 4f9751c0
+.PHONY: bump check docs-check clean clearindex clearsync conf dev docker-images docs envfile envfile_testing index_packages migrate postgres postgres_matchcodeio priority_queue run run_map run_matchcodeio run_visit seed shell test test_clearcode test_matchcode test_purldb test_toolkit valid virtualenv