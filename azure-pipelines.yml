--- conflicted
+++ resolved
@@ -47,8 +47,6 @@
           test_suites:
               all: venv/bin/pytest -n 2 -vvs
 
-<<<<<<< HEAD
-=======
     - template: etc/ci/azure-posix.yml
       parameters:
           job_name: macos14_cpython
@@ -57,7 +55,6 @@
           test_suites:
               all: venv/bin/pytest -n 2 -vvs
 
->>>>>>> 5c3e9359
     - template: etc/ci/azure-win.yml
       parameters:
           job_name: win2019_cpython
