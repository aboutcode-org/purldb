--- conflicted
+++ resolved
@@ -14,13 +14,10 @@
 from dataclasses import dataclass
 from enum import Enum
 from importlib.metadata import version
-<<<<<<< HEAD
-=======
 from itertools import groupby
 from pathlib import Path
 from typing import NamedTuple
 from urllib.parse import urljoin
->>>>>>> 4a9ba349
 
 import click
 import requests
@@ -28,14 +25,11 @@
 from fetchcode.package_versions import versions
 from packageurl.contrib import purl2url
 
-<<<<<<< HEAD
-=======
 # in seconds
 POLLING_INTERVAL = 5
 
 LOG_FILE_LOCATION = os.path.join(os.path.expanduser("~"), "purlcli.log")
 
->>>>>>> 4a9ba349
 
 @click.group()
 def purlcli():
@@ -509,8 +503,6 @@
         raise click.UsageError("Use either purls or file.")
 
 
-<<<<<<< HEAD
-=======
 def clear_log_file():
     log_file = Path(LOG_FILE_LOCATION)
 
@@ -907,6 +899,5 @@
     return data or {}
 
 
->>>>>>> 4a9ba349
 if __name__ == "__main__":
     purlcli()