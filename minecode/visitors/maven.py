#
# Copyright (c) nexB Inc. and others. All rights reserved.
# purldb is a trademark of nexB Inc.
# SPDX-License-Identifier: Apache-2.0
# See http://www.apache.org/licenses/LICENSE-2.0 for the license text.
# See https://github.com/nexB/purldb for support or download.
# See https://aboutcode.org for more information about nexB OSS projects.
#

from collections import namedtuple
from typing import Dict
from urllib.parse import urlparse
import gzip
import hashlib
import io
import json
import logging
import os
import re

from bs4 import BeautifulSoup
from dateutil import tz
import arrow
import requests

from jawa.util.utf import decode_modified_utf8
import javaproperties

from packageurl import PackageURL
from packagedcode.maven import build_filename
from packagedcode.maven import build_url
from packagedcode.maven import get_urls
from packagedcode.maven import get_maven_pom
from packagedcode.maven import _parse

from minecode import priority_router
from minecode import seed
from minecode import visit_router
from minecode.visitors import java_stream
from minecode.visitors import HttpVisitor
from minecode.visitors import NonPersistentHttpVisitor
from minecode.visitors import URI
<<<<<<< HEAD
=======
from minecode.utils import validate_sha1
from packagedb.models import make_relationship
>>>>>>> e2c4d5c7
from packagedb.models import PackageContentType
from packagedb.models import PackageRelation
from packagedb.models import make_relationship

"""
This module handles the Maven repositories such as central and other
nexus-based maven repositories. This is dubbed the maven2 format for the
repository and support the v4 POM format.

Old Maven1 format repositories are not supported (e.g. with jars,
sources, poms directories and POM format v2/v3).
"""

logger = logging.getLogger(__name__)
logger.setLevel(logging.INFO)

TRACE = False
TRACE_DEEP = False

if TRACE:
    logger.setLevel(logging.DEBUG)


MAVEN_BASE_URL = 'https://repo1.maven.org/maven2'


class GzipFileWithTrailing(gzip.GzipFile):
    """
    A subclass of gzip.GzipFile supporting files with trailing garbage. Ignore
    the garbage.
    """
    # TODO: what is first_file??
    first_file = True
    gzip_magic = b'\037\213'
    has_trailing_garbage = False

    def _read_gzip_header(self):
        # read the first two bytes
        magic = self.fileobj.read(2)
        # rewind two bytes back
        self.fileobj.seek(-2, os.SEEK_CUR)
        is_gzip = magic != self.gzip_magic
        if is_gzip and not self.first_file:
            self.first_file = False
            self.has_trailing_garbage = True
            raise EOFError('Trailing garbage found')

        self.first_file = False
        gzip.GzipFile._read_gzip_header(self)


class MavenSeed(seed.Seeder):

    def get_seeds(self):
        yield 'https://repo1.maven.org/maven2/.index/nexus-maven-repository-index.gz'
        yield 'https://repo1.maven.org/maven2/.index/nexus-maven-repository-index.properties'
        # yield 'https://repo1.maven.org/maven2/.index/nexus-maven-repository-index.457.gz'
        # yield 'http://jcenter.bintray.com/'
        # yield 'https://repo2.maven.org/maven2/.index/nexus-maven-repository-index.gz'
        # other repos: http://stackoverflow.com/a/161846/302521
        # 1. google has a mirror https://www.infoq.com/news/2015/11/maven-central-at-google
        #     https://maven-central.storage.googleapis.com/repos/central/data/.index/nexus-maven-repository-index.properties
        # 2. apache has a possible mirro at http://repo.maven.apache.org/maven2/.index/nexus-maven-repository-index.properties
        # 3. ibiblio has an out of date mirror that has no directory listing and was last updated on 20161121171437
        # clojars is not a mirror, but its own repo: https://clojars.org/repo/.index/
        # other mirrors https://www.google.com/search?q=allinurl%3A%20.index%2Fnexus-maven-repository-index.properties&pws=0&gl=us&gws_rd=cr
        # also has a npm mirrors: https://maven-eu.nuxeo.org/nexus/#view-repositories;npmjs~browsestorage


def get_pom_text(namespace, name, version, qualifiers={}, base_url=MAVEN_BASE_URL):
    """
    Return the contents of the POM file of the package described by the purl
    field arguments in a string.
    """
    # Create URLs using purl fields
    if qualifiers and not isinstance(qualifiers, Dict):
        return
    urls = get_urls(
        namespace=namespace,
        name=name,
        version=version,
        qualifiers=qualifiers,
        base_url=base_url,
    )
    # Get and parse POM info
    pom_url = urls["api_data_url"]
    # TODO: manage different types of errors (404, etc.)
    response = requests.get(pom_url)
    if not response:
        return
    return response.text


def fetch_parent(pom_text, base_url=MAVEN_BASE_URL):
    """
    Return the parent pom text of `pom_text`, or None if `pom_text` has no parent.
    """
    if not pom_text:
        return
    pom = get_maven_pom(text=pom_text)
    if (
        pom.parent
        and pom.parent.group_id
        and pom.parent.artifact_id
        and pom.parent.version.version
    ):
        parent_namespace = pom.parent.group_id
        parent_name = pom.parent.artifact_id
        parent_version = str(pom.parent.version.version)
        parent_pom_text = get_pom_text(
            namespace=parent_namespace,
            name=parent_name,
            version=parent_version,
            qualifiers={},
            base_url=base_url,
        )
        return parent_pom_text


def get_ancestry(pom_text, base_url=MAVEN_BASE_URL):
    """
    Return a list of pom text of the ancestors of `pom`. The list is ordered
    from oldest ancestor to newest. The list is empty is there is no parent pom.
    """
    ancestors = []
    has_parent = True
    while has_parent:
        parent_pom_text = fetch_parent(pom_text=pom_text, base_url=base_url)
        if not parent_pom_text:
            has_parent = False
        else:
            ancestors.append(parent_pom_text)
            pom_text = parent_pom_text
    return reversed(ancestors)


def get_merged_ancestor_package_from_maven_package(package, base_url=MAVEN_BASE_URL):
    """
    Merge package details of a package with its ancestor pom
    and return the merged package.
    """
    if not package:
        return
    pom_text = get_pom_text(
        name=package.name,
        namespace=package.namespace,
        version=package.version,
        qualifiers=package.qualifiers,
        base_url=base_url,
    )
    merged_package = merge_ancestors(
        ancestor_pom_texts=get_ancestry(pom_text),
        package=package,
    )
    return merged_package


def merge_parent(package, parent_package):
    """
    Merge `parent_package` data into `package` and return `package.
    """
    mergeable_fields = (
        "declared_license_expression",
        "homepage_url",
        "parties",
    )
    for field in mergeable_fields:
        # If `field` is empty on the package we're looking at, populate
        # those fields with values from the parent package.
        if not getattr(package, field):
            value = getattr(parent_package, field)
            setattr(package, field, value)

            msg = f"Field `{field}` has been updated using values obtained from the parent POM {parent_package.purl}"
            history = package.extra_data.get("history")
            if history:
                package.extra_data["history"].append(msg)
            else:
                package.extra_data["history"] = [msg]

    return package


def merge_ancestors(ancestor_pom_texts, package):
    """
    Merge metadata from `ancestor_pom_text` into `package`.

    The order of POM content in `ancestor_pom_texts` is expected to be in the
    order of oldest ancestor to newest.
    """
    for ancestor_pom_text in ancestor_pom_texts:
        ancestor_package = _parse(
            datasource_id="maven_pom",
            package_type="maven",
            primary_language="Java",
            text=ancestor_pom_text,
        )
        package = merge_parent(package, ancestor_package)
    return package


def map_maven_package(package_url, package_content):
    """
    Add a maven `package_url` to the PackageDB.

    Return an error string if errors have occured in the process.
    """
    from minecode.model_utils import add_package_to_scan_queue, merge_or_create_package

    db_package = None
    error = ""

    if "repository_url" in package_url.qualifiers:
        base_url = package_url.qualifiers["repository_url"]
    else:
        base_url = MAVEN_BASE_URL

    pom_text = get_pom_text(
        namespace=package_url.namespace,
        name=package_url.name,
        version=package_url.version,
        qualifiers=package_url.qualifiers,
        base_url=base_url,
    )
    if not pom_text:
        msg = f"Package does not exist on maven: {package_url}"
        error += msg + "\n"
        logger.error(msg)
        return db_package, error

    package = _parse(
        "maven_pom",
        "maven",
        "Java",
        text=pom_text,
        base_url=base_url,
    )
    ancestor_pom_texts = get_ancestry(pom_text=pom_text, base_url=base_url)
    package = merge_ancestors(ancestor_pom_texts=ancestor_pom_texts, package=package)

    urls = get_urls(
        namespace=package_url.namespace,
        name=package_url.name,
        version=package_url.version,
        qualifiers=package_url.qualifiers,
        base_url=base_url,
    )
    # In the case of looking up a maven package with qualifiers of
    # `classifiers=sources`, the purl of the package created from the pom does
    # not have the qualifiers, so we need to set them. Additionally, the download
    # url is not properly generated since it would be missing the sources bit
    # from the filename.
    package.qualifiers = package_url.qualifiers
    package.download_url = urls["repository_download_url"]
    package.repository_download_url = urls["repository_download_url"]

    # Set package_content value
    package.extra_data["package_content"] = package_content

    # If sha1 exists for a jar, we know we can create the package
    # Use pom info as base and create packages for binary and source package

    # Check to see if binary is available
    sha1 = get_package_sha1(package)
    if sha1:
        package.sha1 = sha1
        db_package, _, _, _ = merge_or_create_package(package, visit_level=50)
    else:
        msg = f"Failed to retrieve JAR: {package_url}"
        error += msg + "\n"
        logger.error(msg)

    # Submit package for scanning
    if db_package:
        add_package_to_scan_queue(db_package)

    return db_package, error


def map_maven_binary_and_source(package_url):
    """
    Get metadata for the binary and source release of the Maven package
    `package_url` and save it to the PackageDB.

    Return an error string for errors that occur, or empty string if there is no error.
    """
    error = ""
    package, emsg = map_maven_package(package_url, PackageContentType.BINARY)
    if emsg:
        error += emsg

    source_package_url = package_url
    source_package_url.qualifiers["classifier"] = "sources"
    source_package, emsg = map_maven_package(
        source_package_url, PackageContentType.SOURCE_ARCHIVE
    )
    if emsg:
        error += emsg

    if package and source_package:
        make_relationship(
            from_package=source_package,
            to_package=package,
            relationship=PackageRelation.Relationship.SOURCE_PACKAGE,
        )

    return error


def map_maven_packages(package_url):
    """
    Given a valid `package_url` with no version, get metadata for the binary and
    source release for each version of the Maven package `package_url` and save
    it to the PackageDB.

    Return an error string for errors that occur, or empty string if there is no error.
    """
    error = ""
    namespace = package_url.namespace
    name = package_url.name
    # Find all versions of this package
    query_params = f"g:{namespace}+AND+a:{name}"
    url = f"https://search.maven.org/solrsearch/select?q={query_params}&core=gav"
    response = requests.get(url)
    if response:
        package_listings = response.json().get("response", {}).get("docs", [])
    for listing in package_listings:
        purl = PackageURL(
            type="maven",
            namespace=listing.get("g"),
            name=listing.get("a"),
            version=listing.get("v"),
        )
        emsg = map_maven_binary_and_source(purl)
        if emsg:
            error += emsg
    return error


def get_package_sha1(package):
    """
    Return the sha1 value for `package` by checking if the sha1 file exists for
    `package` on maven and returning the contents if it does.
<<<<<<< HEAD

=======
>>>>>>> e2c4d5c7
    If the sha1 is invalid, we download the package's JAR and calculate the sha1
    from that.
    """
    download_url = package.repository_download_url
<<<<<<< HEAD
    sha1_download_url = f"{download_url}.sha1"
=======
    sha1_download_url = f'{download_url}.sha1'
>>>>>>> e2c4d5c7
    response = requests.get(sha1_download_url)
    if response.ok:
        sha1_contents = response.text.strip().split()
        sha1 = sha1_contents[0]
        sha1 = validate_sha1(sha1)
        if not sha1:
            # Download JAR and calculate sha1 if we cannot get it from the repo
            response = requests.get(download_url)
            if response:
<<<<<<< HEAD
                sha1_hash = hashlib.new("sha1", response.content)
=======
                sha1_hash = hashlib.new('sha1', response.content)
>>>>>>> e2c4d5c7
                sha1 = sha1_hash.hexdigest()
        return sha1


<<<<<<< HEAD
@priority_router.route("pkg:maven/.*")
=======
@priority_router.route('pkg:maven/.*')
>>>>>>> e2c4d5c7
def process_request(purl_str):
    """
    Process `priority_resource_uri` containing a maven Package URL (PURL) as a
    URI.

    This involves obtaining Package information for the PURL from maven and
    using it to create a new PackageDB entry. The package is then added to the
    scan queue afterwards. We also get the Package information for the
    accompanying source package and add it to the PackageDB and scan queue, if
    available.

    Return an error string for errors that occur, or empty string if there is no error.
    """
    try:
        package_url = PackageURL.from_string(purl_str)
    except ValueError as e:
        error = f"error occured when parsing {purl_str}: {e}"
        return error

    has_version = bool(package_url.version)
    if has_version:
        error = map_maven_binary_and_source(package_url)
    else:
        error = map_maven_packages(package_url)

    return error


collect_links = re.compile(r'href="([^"]+)"').findall
collect_links_and_artifact_timestamps = re.compile(
    r'<a href="([^"]+)".*</a>\s+(\d{4}-\d{2}-\d{2}\s+\d{2}:\d{2}|-)'
).findall


def check_if_file_name_is_linked_on_page(file_name, links, **kwargs):
    """
    Return True if `file_name` is in `links`
    """
    return any(l.endswith(file_name) for l in links)


def check_if_page_has_pom_files(links, **kwargs):
    """
    Return True of any entry in `links` ends with .pom.
    """
    return any(l.endswith(".pom") for l in links)


def check_if_page_has_directories(links, **kwargs):
    """
    Return True if any entry, excluding "../", ends with /.
    """
    return any(l.endswith("/") for l in links if l != "../")


def check_if_package_version_page(links, **kwargs):
    """
    Return True if `links` contains pom files and has no directories
    """
    return check_if_page_has_pom_files(
        links=links
    ) and not check_if_page_has_directories(links=links)


def check_if_package_page(links, **kwargs):
    return check_if_file_name_is_linked_on_page(
        file_name="maven-metadata.xml", links=links
    ) and not check_if_page_has_pom_files(links=links)


def check_if_maven_root(links, **kwargs):
    """
    Return True if "archetype-catalog.xml" is in `links`, as the root of a Maven
    repo contains "archetype-catalog.xml".
    """
    return check_if_file_name_is_linked_on_page(
        file_name="archetype-catalog.xml", links=links
    )


def check_on_page(url, checker):
    """
    Return True if there is a link on `url` that is the same as `file_name`,
    False otherwise.
    """
    response = requests.get(url)
    if response:
        links = collect_links(response.text)
        return checker(links=links)
    return False


def is_maven_root(url):
    """
    Return True if `url` is the root of a Maven repo, False otherwise.
    """
    return check_on_page(url, check_if_maven_root)


def is_package_page(url):
    """
    Return True if `url` is a package page on a Maven repo, False otherwise.
    """
    return check_on_page(url, check_if_package_page)


def is_package_version_page(url):
    """
    Return True if `url` is a package version page on a Maven repo, False otherwise.
    """
    return check_on_page(url, check_if_package_version_page)


def url_parts(url):
    parsed_url = urlparse(url)
    scheme = parsed_url.scheme
    netloc = parsed_url.netloc
    path_segments = [p for p in parsed_url.path.split("/") if p]
    return scheme, netloc, path_segments


def create_url(scheme, netloc, path_segments):
    url_template = f"{scheme}://{netloc}"
    path = "/".join(path_segments)
    return f"{url_template}/{path}"


def get_maven_root(url):
    """
    Given `url`, that is a URL to namespace, package, or artifact in a Maven
    repo, return the URL to the root of that repo. If a Maven root cannot be
    determined, return None.

    >>> get_maven_root('https://repo1.maven.org/maven2/net/shibboleth/parent/7.11.0/')
    'https://repo1.maven.org/maven2'
    """
    scheme, netloc, path_segments = url_parts(url)
    for i in range(len(path_segments)):
        segments = path_segments[: i + 1]
        url_segment = create_url(scheme, netloc, segments)
        if is_maven_root(url_segment):
            return url_segment
    return None


def determine_namespace_name_version_from_url(url, root_url=None):
    """
    Return a 3-tuple containing strings of a Package namespace, name, and
    version, determined from `url`, where `url` points to namespace, package,
    specific package version, or artifact on a Maven repo.

    Return None if a Maven root cannot be determined from `url`.

    >>> determine_namespace_name_version_from_url('https://repo1.maven.org/maven2/net/shibboleth/parent/7.11.0/')
    ('net.shibboleth', 'parent', '7.11.0')
    """
    if not root_url:
        root_url = get_maven_root(url)
        if not root_url:
            raise Exception(f"Error: not a Maven repository: {url}")

    _, remaining_path_segments = url.split(root_url)
    remaining_path_segments = remaining_path_segments.split("/")
    remaining_path_segments = [p for p in remaining_path_segments if p]

    namespace_segments = []
    package_name = ""
    package_version = ""
    for i in range(len(remaining_path_segments)):
        segment = remaining_path_segments[i]
        segments = remaining_path_segments[: i + 1]
        path = "/".join(segments)
        url_segment = f"{root_url}/{path}"
        if is_package_page(url_segment):
            package_name = segment
        elif is_package_version_page(url_segment):
            package_version = segment
        else:
            namespace_segments.append(segment)
    namespace = ".".join(namespace_segments)
    return namespace, package_name, package_version


def add_to_import_queue(url, root_url):
    """
    Create ImportableURI for the Maven repo package page at `url`.
    """
    from minecode.models import ImportableURI

    data = None
    response = requests.get(url)
    if response:
        data = response.text
    namespace, name, _ = determine_namespace_name_version_from_url(url, root_url)
    purl = PackageURL(
        type="maven",
        namespace=namespace,
        name=name,
    )
    importable_uri = ImportableURI.objects.insert(url, data, purl)
    if importable_uri:
        logger.info(f"Inserted {url} into ImportableURI queue")


def filter_only_directories(timestamps_by_links):
    """
    Given a mapping of `timestamps_by_links`, where the links are directory names (which end with `/`),
    """
    timestamps_by_links_filtered = {}
    for link, timestamp in timestamps_by_links.items():
        if link != "../" and link.endswith("/"):
            timestamps_by_links_filtered[link] = timestamp
    return timestamps_by_links_filtered


valid_artifact_extensions = [
    "ejb3",
    "ear",
    "aar",
    "apk",
    "gem",
    "jar",
    "nar",
    # 'pom',
    "so",
    "swc",
    "tar",
    "tar.gz",
    "war",
    "xar",
    "zip",
]


def filter_for_artifacts(timestamps_by_links):
    """
    Given a mapping of `timestamps_by_links`, where the links are the filenames
    of Maven artifacts, return a mapping of filenames whose extension is in
    `valid_artifact_extensions` and their timestamps.
    """
    timestamps_by_links_filtered = {}
    for link, timestamp in timestamps_by_links.items():
        for ext in valid_artifact_extensions:
            if link.endswith(ext):
                timestamps_by_links_filtered[link] = timestamp
    return timestamps_by_links_filtered


def collect_links_from_text(text, filter):
    """
    Return a mapping of link locations and their timestamps, given HTML `text`
    content, that is filtered using `filter`.
    """
    links_and_timestamps = collect_links_and_artifact_timestamps(text)
    timestamps_by_links = {}
    for link, timestamp in links_and_timestamps:
        if timestamp == "-":
            timestamp = ""
        timestamps_by_links[link] = timestamp

    timestamps_by_links = filter(timestamps_by_links=timestamps_by_links)
    return timestamps_by_links


def create_absolute_urls_for_links(text, url, filter):
    """
    Given the `text` contents from `url`, return a mapping of absolute URLs to
    links from `url` and their timestamps, that is then filtered by `filter`.
    """
    timestamps_by_absolute_links = {}
    url = url.rstrip("/")
    timestamps_by_links = collect_links_from_text(text, filter)
    for link, timestamp in timestamps_by_links.items():
        if not link.startswith(url):
            link = f"{url}/{link}"
        timestamps_by_absolute_links[link] = timestamp
    return timestamps_by_absolute_links


def get_directory_links(url):
    """
    Return a list of absolute directory URLs of the hyperlinks from `url`
    """
    timestamps_by_directory_links = {}
    response = requests.get(url)
    if response:
        timestamps_by_directory_links = create_absolute_urls_for_links(
            response.text, url=url, filter=filter_only_directories
        )
    return timestamps_by_directory_links


def get_artifact_links(url):
    """
    Return a list of absolute directory URLs of the hyperlinks from `url`
    """
    timestamps_by_artifact_links = []
    response = requests.get(url)
    if response:
        timestamps_by_artifact_links = create_absolute_urls_for_links(
            response.text, url=url, filter=filter_for_artifacts
        )
    return timestamps_by_artifact_links


def crawl_to_package(url, root_url):
    """
    Given a maven repo `url`,
    """
    if is_package_page(url):
        add_to_import_queue(url, root_url)
        return

    for link in get_directory_links(url):
        crawl_to_package(link, root_url)


def crawl_maven_repo_from_root(root_url):
    """
    Given the `url` to a maven root, traverse the repo depth-first and add
    packages to the import queue.
    """
    crawl_to_package(root_url, root_url)


def validate_sha1(sha1):
    """
    Validate a `sha1` string.

    Return `sha1` if it is valid, None otherwise.
    """
    if sha1 and len(sha1) != 40:
        logger.warning(f'Invalid SHA1 length ({len(sha1)}): "{sha1}": SHA1 ignored!')
        sha1 = None
    return sha1


def get_artifact_sha1(artifact_url):
    """
    Return the SHA1 value of the Maven artifact located at `artifact_url`.
    """
    sha1 = None
    artifact_sha1_url = f"{artifact_url}.sha1"
    response = requests.get(artifact_sha1_url)
    if response:
        sha1_contents = response.text.strip().split()
        sha1 = sha1_contents[0]
        sha1 = validate_sha1(sha1)
    return sha1


def get_classifier_from_artifact_url(
    artifact_url, package_version_page_url, package_name, package_version
):
    """
    Return the classifier from a Maven artifact URL `artifact_url`, otherwise
    return None if a classifier cannot be determined from `artifact_url`
    """
    classifier = None
    # https://repo1.maven.org/maven2/net/alchim31/livereload-jvm/0.2.0
    package_version_page_url = package_version_page_url.rstrip("/")
    # https://repo1.maven.org/maven2/net/alchim31/livereload-jvm/0.2.0/livereload-jvm-0.2.0
    leading_url_portion = f"{package_version_page_url}/{package_name}-{package_version}"
    # artifact_url = 'https://repo1.maven.org/maven2/net/alchim31/livereload-jvm/0.2.0/livereload-jvm-0.2.0-onejar.jar'
    # ['', '-onejar.jar']
    _, remaining_url_portion = artifact_url.split(leading_url_portion)
    # ['-onejar', 'jar']
    remaining_url_portions = remaining_url_portion.split(".")
    if remaining_url_portions and remaining_url_portions[0]:
        # '-onejar'
        classifier = remaining_url_portions[0]
        if classifier.startswith("-"):
            # 'onejar'
            classifier = classifier[1:]
    return classifier


@visit_router.route('http://repo1\.maven\.org/maven2/\.index/nexus-maven-repository-index.properties')
@visit_router.route('https://repo1\.maven\.org/maven2/\.index/nexus-maven-repository-index.properties')
class MavenNexusPropertiesVisitor(NonPersistentHttpVisitor):
    """
    Fetch the property files, parse the create the URI for each increment index
    """

    def get_uris(self, content):
        """
        Parse a NEXUS index properties file and yield increment index URIs
        This file is a Java properties file with rows likes this:
            nexus.index.incremental-15=526
            nexus.index.incremental-14=527

        Each value points to a fragment increamental index that has the same
        format as the bigger one.
        """

        base_url = 'https://repo1.maven.org/maven2/.index/nexus-maven-repository-index.{index}.gz'
        with open(content) as config_file:
            properties = javaproperties.load(config_file) or {}

        for key, increment_index in properties.items():
            if key.startswith('nexus.index.incremental'):
                yield URI(
                    uri=base_url.format(index=increment_index),
                    source_uri=self.uri,
                )


@visit_router.route(
    'https?://.*/nexus-maven-repository-index.gz',
    # increments
    'https?://.*/nexus-maven-repository-index\.\d+\.gz')
class MavenNexusIndexVisitor(NonPersistentHttpVisitor):
    """
    Download and process a Nexus Maven index file.
    WARNING: Processing is rather long: a full index is ~600MB.
    """

    def get_uris(self, content):
        """
        Yield a combo of pre-visited URIs with a special maven-index://
        scheme together with other regular fetchable URIs for POMs and
        JARs found in a Maven index.

        For NonPersistentHttpVisitor content is the path to the temp Gzipped
        index file, not the actual file content.
        """
        index_location = content

        artifacts = get_artifacts(index_location, worthyness=is_worthy_artifact)

        for artifact in artifacts:
            # we cannot do much without these
            group_id = artifact.group_id
            artifact_id = artifact.artifact_id
            version = artifact.version
            extension = artifact.extension

            if not (group_id and artifact_id and version and extension):
                continue

            qualifiers = {}
            if extension and extension != 'jar':
                qualifiers['type'] = extension

            classifier = artifact.classifier
            if classifier:
                qualifiers['classifier'] = classifier

            package_url = PackageURL(
                type='maven',
                namespace=group_id,
                name=artifact_id,
                version=version,
                qualifiers=qualifiers or None,
            )

            # FIXME: also use the Artifact.src_exist flags too?

            # build a URL: This is the real JAR download URL
            # FIXME: this should be set at the time of creating Artifacts
            # instead togther with the filename... especially we could use
            # different REPOs.
            jar_download_url, file_name = build_url_and_filename(
                group_id, artifact_id, version, extension, classifier)

            # FIXME: should this be set in the yielded URI too
            last_mod = artifact.last_modified

            # We yield a pre-visited URI for each JAR
            mock_maven_index_uri = build_url(
                group_id, artifact_id, version, file_name,
                base_url='maven-index://repo1.maven.org')

            artifact_data = artifact.to_dict()
            artifact_data['download_url'] = jar_download_url
            artifact_as_json = json.dumps(artifact_data, separators=(',', ':'))

            yield URI(
                # this is the Maven index index URI
                source_uri=self.uri,
                # FIXME: remove these mock URIs after migration
                uri=mock_maven_index_uri,
                package_url=package_url.to_string(),
                visited=True,
                mining_level=0,
                file_name=file_name,
                size=artifact.size,
                sha1=artifact.sha1,
                date=last_mod,
                data=artifact_as_json,
            )

            package_url = PackageURL(
                type='maven',
                namespace=group_id,
                name=artifact_id,
                version=version,
            )

            # also yield a POM for this. There are no artifacts for
            # the POM of a Jar in the repo. Only for Parent POMs
            # therefore we create a download with the pomextension
            pom_download_url, pom_file_name = build_url_and_filename(
                group_id, artifact_id, version, extension='pom', classifier='')
            yield URI(
                # this is the Maven index index URI
                source_uri=self.uri,
                uri=pom_download_url,
                # use the same PURL as the main jar
                package_url=package_url.to_string(),
                visited=False,
                mining_level=20,
                file_name=pom_file_name,
                size=0,
                date=last_mod,
            )


@visit_router.route('https?://jcenter\.bintray\.com/(.+/)*')
class MavenHTMLPageVisitor(HttpVisitor):
    """
    Parse the HTML page and yield all necessary uris from the page and its sub pages.
    Note that the regex of the route expression is using . to map any characters except new line is becasue of the case:
    http://jcenter.bintray.com/'com/virtualightning'/, this is in the test too.
    """

    def get_uris(self, content):
        page = BeautifulSoup(content, 'lxml')
        for pre in page.find_all(name='pre'):
            for a in pre.find_all(name='a'):
                url = a.get('href')
                if not url:
                    continue
                if url.startswith(':'):  # Remove : symbol since it's a special char for bintray repo.
                    url = url[1:]
                filename = None  # default is folder, the filename is None.
                if not url.endswith('/'):
                    # a file
                    filename = url
                yield URI(
                    uri=self.uri + url,
                    visited=False,
                    file_name=filename,
                    source_uri=self.uri,
                )


@visit_router.route('https?://.*/maven-metadata\.xml')
class MavenMetaDataVisitor(HttpVisitor):
    """
    Parse the maven-metadata.xml file and yield uris of jars and pom.
    """

    def get_uris(self, content):
        # FIXME this may not be correct. The only thing we can infer from the maven
        # metadata is wha are the groupid/artifactid and available versions
        # The actual download files likely need to be obtained from directory listing
        # or infered from parsing the POM???

        base_url = self.uri.partition('maven-metadata.xml')[0] + '{version}/'
        pom_url = base_url + '{artifactId}-{version}.pom'

        # FIXME: this may not exist and or with another extension?? and this should be PREVISITED
        jar_url = base_url + '{artifactId}-{version}.jar'
        # FIXME: sources may not exists?? and this should be PREVISITED
        source_url = base_url + '{artifactId}-{version}-sources.jar'

        # FIXME: why use BeautifulSoup for valid XML???
        page = BeautifulSoup(content, 'lxml-xml')

        group_id = page.find(name='groupId')
        artifact_id = page.find(name='artifactId')
        if not (group_id and artifact_id):
            return

        group_id = group_id.string
        artifact_id = artifact_id.string

        for version in page.find_all('version'):
            version = version.string

            # FIXME: we may not get the proper extensions and classifiers and miss the qualifiers
            package_url = PackageURL(
                type='maven',
                namespace=group_id,
                name=artifact_id,
                version=version).to_string()

            # the JAR proper as previsited
            yield URI(
                source_uri=self.uri,
                uri=jar_url.format(version=version, artifactId=artifact_id),
                package_url=package_url,
                visited=True,
            )

            # the source as previsited
            yield URI(
                source_uri=self.uri,
                uri=source_url.format(version=version, artifactId=artifact_id),
                package_url=package_url,
                visited=True,
            )

            # the POM needs to be visited
            yield URI(
                source_uri=self.uri,
                uri=pom_url.format(version=version, artifactId=artifact_id),
                package_url=package_url,
                visited=False,
            )


# TODO: consider switching to HTTPS
def build_url_and_filename(group_id, artifact_id, version, extension, classifier,
                           base_repo_url='https://repo1.maven.org/maven2'):
    """
    Return a tuple of (url, filename) for the download URL of a Maven
    artifact built from its coordinates.
    """
    file_name = build_filename(artifact_id, version, extension, classifier)
    url = build_url(group_id, artifact_id, version, file_name, base_repo_url)
    return url, file_name


# TODO: consider switching to HTTPS
def build_maven_xml_url(group_id, artifact_id,
                        base_repo_url='https://repo1.maven.org/maven2'):
    """
    Return a download URL for a Maven artifact built from its
    coordinates.
    """
    group_id = group_id.replace('.', '/')
    path = '{group_id}/{artifact_id}'.format(**locals())
    return '{base_repo_url}/{path}/maven-metadata.xml'.format(**locals())


@visit_router.route('https?://repo1.maven.org/maven2/.*\.pom')
class MavenPOMVisitor(HttpVisitor):
    """
    Visit a POM. The POM XML is stored as data and there is nothing
    special to do for this visitor.
    """
    pass


def is_worthy_artifact(artifact):
    """
    We only care for certain artifacts that are worthy of indexing.

    Maven has some intricate interrelated values for these fields
        type, extension, packaging, classifier, language
    See http://maven.apache.org/ref/3.2.5/maven-core/artifact-handlers.html

    These are the defaults:

    type            extension   packaging    classifier   language
    --------------------------------------------------------------
    pom             = type      = type                    none
    jar             = type      = type                    java
    maven-plugin    jar         = type                    java
    ejb             jar         ejb = type                java
    ejb3            = type      ejb3 = type               java
    war             = type      = type                    java
    ear             = type      = type                    java
    rar             = type      = type                    java
    par             = type      = type                    java
    java-source     jar         = type        sources     java
    javadoc         jar         = type        javadoc     java
    ejb-client      jar         ejb           client      java
    test-jar        jar         jar           tests       java
    """
    if artifact.version == 'archetypes':
        # we skip these entirely, they have a different shape
        return

    worthy_ext_pack = set([
        # packaging, classifier, extension
        (u'jar', u'sources', u'jar'),
        (u'jar', None, u'jar'),
        (u'bundle', None, u'jar'),
        (u'war', None, u'war'),
        (u'zip', u'source-release', u'zip'),
        (u'maven-plugin', None, u'jar'),
        (u'aar', None, u'aar'),
        (u'jar', u'sources-commercial', u'jar'),
        (u'zip', u'src', u'zip'),
        (u'tar.gz', u'src', u'tar.gz'),
        (u'jar', None, u'zip'),
        (u'zip', u'project-src', u'zip'),
        (u'jar', u'src', u'jar'),
    ])

    return (artifact.packaging,
            artifact.classifier,
            artifact.extension,) in worthy_ext_pack


def is_source(classifier):
    """
    Return True if the `artifact` Artifact is a source artifact.

    """
    return classifier and ('source' in classifier or 'src' in classifier)


########################################################################
# DOCUMENTAION OF the FIELDS aka. Records:
#
# Constants and information for field names can be found in
# https://github.com/apache/maven-indexer/tree/ecddb3c18ee1ee1357a01bffa7f9cb5252f21209
# in these classes:
# - org.apache.maven.index.ArtifactInfoRecord
# - org.apache.maven.index.ArtifactInfo
# - org.apache.maven.index.creator.MinimalArtifactInfoIndexCreator
# See also org.apache.maven.index.reader
#
# Note: these are the field names found in the Maven central index in
# July 2016:
# i u 1 m n d del
# allGroups allGroupsList rootGroups rootGroupsList
# IDXINFO DESCRIPTOR
#
# Bundle-Description Bundle-DocURL Bundle-License Bundle-Name Bundle-
# SymbolicName Bundle-Version Export-Package Export-Service Import-
# Package Require-Bundle


ENTRY_FIELDS = {
    'u': 'Artifact UINFO: Unique groupId, artifactId, version, classifier, extension (or packaging). using',
    'i': 'Artifact INFO: data using | separator',
    '1': 'Artifact SHA1 checksum, hex encoded as in sha1sum',
    'm': 'Artifact record last modified, a long as a string representing a Java time for the entry record',
    'n': 'Artifact name',
    'd': 'Artifact description',
}

# we IGNORE these fields for now. They can be included optionally.
ENTRY_FIELDS_OTHER = {
    # rarely present, mostly is repos other than central
    'c': 'Artifact Classes (tokenized on newlines only) a list of LF-separated paths, without .class extension',

    'sha256': 'sha256 of artifact? part of OSGI?',

    # OSGI stuffs, not always there but could be useful metadata
    'Bundle-SymbolicName': 'Bundle-SymbolicName (indexed, stored)',
    'Bundle-Version': 'Bundle-Version (indexed, stored)',
    'Bundle-Description': 'Bundle-Description (indexed, stored)',
    'Bundle-Name': 'Bundle-Name (indexed, stored)',
    'Bundle-License': 'Bundle-License (indexed, stored)',
    'Bundle-DocURL': 'Bundle-DocURL (indexed, stored)',
    'Require-Bundle': 'Require-Bundle (indexed, stored)',
}

# we ignore these fields entirely for now.
ENTRY_FIELDS_IGNORED = {

    'IDXINFO': '',
    'DESCRIPTOR': '',

    'allGroups': '',
    'allGroupsList': '',
    'rootGroups': '',
    'rootGroupsList': '',

    # FIXME: we should deal with these
    'del': 'Deleted marker, will contain UINFO if document is deleted from index',

    'Export-Package': 'Export-Package (indexed, stored)',
    'Export-Service': 'Export-Service (indexed, stored)',
    'Import-Package': 'Import-Package (indexed, stored)',
    # maven-plugin stuffs
    'px': 'MavenPlugin prefix (as keyword, stored)',
    'gx': 'MavenPlugin goals (as keyword, stored)',
}


def get_artifacts(location, fields=frozenset(ENTRY_FIELDS),
                  worthyness=is_worthy_artifact, include_all=False):
    """
    Yield artifact mappings from a Gzipped Maven nexus index data file
    at location.
    """
    for entry in get_entries(location, fields):
        artifact = build_artifact(entry, include_all)
        # at this stage we know enough to decide is this data is worthy of being an
        # artifact for now we care only about a few things: POMs and binary Jars.
        if artifact and worthyness(artifact):
            yield artifact


_artifact_base_fields = (
    'group_id',
    'artifact_id',
    'version',
    'packaging',
    'classifier',
    'extension',
    'last_modified',
    'size',
    'sha1',
    'name',
    'description',
    'src_exist',
    'jdoc_exist',
    'sig_exist',
)

_artifact_extended_fields = (
    'sha256',
    'osgi',
    'classes',
)

# FIXME: named tuples are suboptimal here for a simple dictionary


def to_dict(self):
    return self._asdict()


Artifact = namedtuple('Artifact', _artifact_base_fields)
Artifact.to_dict = to_dict

ArtifactExtended = namedtuple('ArtifactExtended', _artifact_base_fields + _artifact_extended_fields)
ArtifactExtended.to_dict = to_dict


def build_artifact(entry, include_all=False):
    """
    Return a Maven artifact mapping collected from a single entry
    mapping or None.
    """

    SEP = '|'
    NA = 'NA'
    NULL = 'null'

    # UINFO
    # See org.apache.maven.index.reader.RecordExpander.expandUinfo
    # See org.apache.maven.index.creator.MinimalArtifactInfoIndexCreator.updateArtifactInfo
    uinfo = entry.get('u')
    if not uinfo:
        # not much we can do without this
        return

    uinfo = uinfo.split(SEP)
    gid = uinfo[0]
    aid = uinfo[1]
    version = uinfo[2]

    classifier = uinfo[3]
    if classifier == NA:
        classifier = None

    extension = None
    if len(uinfo) > 4:
        extension = uinfo[4]

    # INFO
    # See org.apache.maven.index.reader.RecordExpander.expandAddedArtifact
    # See org.apache.maven.index.creator.MinimalArtifactInfoIndexCreator.updateArtifactInfo

    packaging = None
    size = 0
    # record last modified is at entry.get('m') and we ignore this
    last_modified = None
    src_exist = False
    jdoc_exist = False
    sig_exist = False

    info = entry.get('i')
    if info:
        info = info.split(SEP)

        packaging = info[0]
        if packaging in (NA, NULL):
            packaging = None

        # this is the artifact last modified
        # create a date/time stamp string from a long as a string
        lm = info[1]
        if lm and lm.isdigit() and lm != '0':
            last_modified = java_time_ts(int(lm))

        size = info[2]
        size = int(size) if size and size.isdigit() else None

        # for *Exists fields of INFO: see org.apache.maven.index.ArtifactAvailability
        # not present locally: '0': False,
        # present locally: '1': True, ==> the only one we care for
        # not available: '2': False,
        PRESENT = '1'
        src_exist = info[3] == PRESENT
        jdoc_exist = info[4] == PRESENT

        if len(info) > 6:
            extension = info[6]
        else:
            # FIXME: is this likely incorrect see worthyness check
            if classifier or packaging in ('pom', 'war', 'ear'):
                extension = packaging
            else:
                extension = 'jar'
        sig_exist = info[5] == PRESENT

    # other MISC fields
    sha1 = entry.get('1')
    name = entry.get('n')
    description = entry.get('d')

    if not include_all:
        artifact = Artifact(
            group_id=gid, artifact_id=aid, version=version,
            packaging=packaging, classifier=classifier, extension=extension,
            last_modified=last_modified, size=size, sha1=sha1,
            name=name, description=description,
            src_exist=src_exist, jdoc_exist=jdoc_exist, sig_exist=sig_exist,
        )

    else:
        # TODO: should this be part of the base set?
        sha256 = entry.get('sha256')

        # OSGI: Rarely there. Note that we ignore 'Export-', 'Import-', on
        # purpose: these are big and messey for now
        osgi = dict()
        for key, value in entry.items():
            if key.startswith('Bundle-') and value:
                # TODO: could also include 'Require-Bundle'
                osgi[key] = value.strip()

        # Classes: Rarely there, but eventually useful in the future
        # Can be quite big too
        classes = entry.get('c', '').splitlines(False)

        artifact = ArtifactExtended(
            group_id=gid, artifact_id=aid, version=version,
            packaging=packaging, classifier=classifier, extension=extension,
            last_modified=last_modified, size=size, sha1=sha1,
            name=name, description=description,
            src_exist=src_exist, jdoc_exist=jdoc_exist, sig_exist=sig_exist,
            sha256=sha256, osgi=osgi, classes=classes
        )

    return artifact


def get_entries(location, fields=frozenset(ENTRY_FIELDS)):
    """
    Yield Maven index entry mappings from a Gzipped Maven nexus index
    data file at `location`. Only includes `fields` names.
    """
    buffer_size = 128 * 1024 * 1024
    if TRACE_DEEP:
        entry = None
        entries_count = 0
        keys = set()
        keys_update = keys.update

    with GzipFileWithTrailing(location, 'rb') as compressed:
        # using io.BufferedReader for increased perfs
        with io.BufferedReader(compressed, buffer_size=buffer_size) as nexus_index:
            jstream = java_stream.DataInputStream(nexus_index)

            # FIXME: we do nothing with these two
            # NOTE: this reads 1+8=9 bytes of the stream
            _index_version, _last_modified = decode_index_header(jstream)
            while True:
                try:
                    entry = decode_entry(jstream, fields)
                    if TRACE_DEEP:
                        if entry:
                            keys_update(entry)
                        entries_count += 1

                    if entry:
                        yield entry

                except EOFError:
                    if TRACE_DEEP:
                        print('Index version: %(_index_version)r last_modified: %(_last_modified)r' % locals())
                        print('Processed %(entries_count)d docs. Last entry: %(entry)r' % locals())
                        print('Unique keys:')
                        for k in sorted(keys):
                            print(k)
                    break


def decode_index_header(jstream):
    """
    Return the index header from a `jstream` Java-like stream as a tuple
    of (index_version, last_updated_date) where index_version is an int
    and last_updated_date is a an UTC ISO timestamp string or an empty
    string.
    """

#     this.chunkName = chunkName.trim();
#     this.dataInputStream = new DataInputStream( new GZIPInputStream( inputStream, 2 * 1024 ) );
#     this.version = ( (int) dataInputStream.readByte() ) & 0xff;
#     this.timestamp = new Date( dataInputStream.readLong() );

    supported_format_version = 1
    # one byte
    index_version = int(jstream.read_byte())
    assert supported_format_version == index_version
    # eight byte
    timestamp = jstream.read_long()
    last_modified = timestamp != -1 and java_time_ts(timestamp) or ''
    return int(index_version), last_modified


def decode_entry(jstream, fields=()):
    """
    Read and return one entry mapping of name -> values from a Maven
    index `jstream` Java-like stream. Note that the stream is not a
    standard Java stream for UTF data.

    Only includes `fields` names.

    An entry starts with an integer which is the number of fields for
    this entry.

    Then we have this data layout for each field:

     - field storage type: one byte flag which is then compared to
       constants. These are flags for Lucene indexing: INDEXED, STORED,
       TOKENIZED, ANALYZED it ends up being two booleans: indexed and
       stored and we do not care for these.

     - field name: a Java UTF-8 string (using a len on 2 bytes, then the
       name proper). Constants for field names are in ArtifactInfoRecord
       and ArtifactInfo. The entry for these is available in ENTRY_FIELDS
       for reference.

     - field value: a Java UTF-8-encoded string using the Maven Index special encoding
       - one int which is the length of the UTF string in bytes
       - the utf-8 string proper using Java conventions
    """

    read = jstream.read
    read_int = jstream.read_int
    read_byte = jstream.read_byte
    read_utf = jstream.read_utf

    has_fields = bool(fields)
    entry = {}
    # this read 4 bytes
    field_count = read_int()
    for _ in range(field_count):
        # Flags for lucene: INDEXED, STORED, TOKENIZED, ANALYZED: ignored
        # this is a mask and one off:
        # field_indexed = 1
        # field_tokenized = 2
        # field_stored = 4
        # this reads 1 byte: total 5
        _indexing_type = read_byte()

        # all field names are ASCII chars, so even though this is UTF-8
        # encoded, this is ascii Constants for field names are in
        # ArtifactInfoRecord and ArtifactInfo
        # FIXME: we should discard things we do not care for in terms of fields right away

        # Read a regular "Java Modified UTF-8" as unicode.
        # this read 2 bytes which are the len then the len. total 7 + len
        name = decode_modified_utf8(read_utf())

        # Read a Maven Nexus index special "Java Modified UTF-8" as
        # unicode: Regular Java write/readUTF is a string length on 2
        # bytes followed by a UTF-encoded stream of bytes of that
        # length. The Nexus Maven index use a full int rather than a 2
        # bytes int bypassing the 65K char limit for length of the
        # standard Java readUTF.
        # this read 4 bytes which is a len
        value_length = read_int()
        # this read bytes len
        value = decode_modified_utf8(read(value_length))

        # why do we skip some fields
        if has_fields:
            if name in fields:
                entry[name] = value
        else:
            entry[name] = value

    return entry


def java_time_ts(tm):
    """
    Convert a Java time long (as milliseconds since epoch) to an UTC ISO
    timestamp.
    """
    tzinfo = tz.tzutc()
    ar = arrow.get(tm / 1000).replace(tzinfo=tzinfo).to('utc')
    return ar.isoformat()


################################################################################
# These are CLI/shell test and stat utilities
################################################################################

def _spit_json(location, target):
    with open(target, 'w') as t:
        t.write('[\n')
        for i, artifact in enumerate(get_artifacts(location)):
            if i % 1000 == 0:
                print('number or artifacts:', i)
            t.write(json.dumps(artifact.to_dict(), separators=(',', ':')))
            t.write(',\n')

        t.write(']\n')

    print('total number or artifacts:', i)


def _artifact_stats(location):
    """
    Print artifacts stats from a Gzipped Maven nexus index data file
    at location.
    """
    from collections import Counter
    pom_packs = Counter()
    pom_classifs = Counter()
    pom_extensions = Counter()
    combos = Counter()

    pom_worthy = 0

    for i, artifact in enumerate(get_artifacts(location)):
        combos[(artifact.packaging, artifact.classifier, artifact.extension)] += 1

        if artifact.packaging:
            pom_packs[artifact.packaging] += 1

        if artifact.classifier:
            pom_classifs[artifact.classifier] += 1

        if artifact.extension:
            pom_extensions[artifact.extension] += 1

        if is_worthy_artifact(artifact):
            pom_worthy += 1

        if i % 10000 == 0:
            print('number or artifacts:', i)

    print()
    print('Total number of artifacts:', i)
    print('Total number of worthy artifacts:', pom_worthy)

    print('Top packaging:')
    for n, c in pom_packs.most_common():
        print(n, ":", c)

    print('Top classifiers:')
    for n, c in pom_classifs.most_common():
        print(n, ":", c)

    print('Top extensions:')
    for n, c in pom_extensions.most_common():
        print(n, ":", c)

    print('Top Combos: packaging, classifier, extension')
    for n, c in combos.most_common():
        print(n, ":", c)

    """
    Latest stats on 2017-08-07:
Total number or artifacts: 5844648
Total number of POMs: 302603
Total number of worthy POMs: 300879
Total number of JARs: 5158191
Total number of POMs with names: 278521 with description: 151034
Total number of JARs with names: 4762013 with description: 3144938
Total number of Other with names: 360646 with description: 228119
Unique POM packagings: [None, u'${packaging.type}', u'${packagingType}',
    u'0-alpha-1-20050407.154541-1.pom', u'aar', u'apk', u'application-assembly',
    u'bundle', u'feature', u'gem', u'hk2-jar', u'it-packaging', u'izpack-jar',
    u'jar', u'jboss-sar', u'maven-archetype', u'maven-plugin', u'mule-extension',
    u'mule-plugin', u'nar', u'nbm-application', u'pom', u'so', u'swc', u'tar',
    u'tar.gz', u'war', u'xar', u'zip']
Unique POM classifiers: [None, u'1', u'DEAD', u'M6a', u'bsd', u'changelog',
u'dtddoc', u'it', u'java', u'javadoc', u'jdbc3', u'pom']
    """


def _entries_stats(location):
    """
    Print entries stats from a Gzipped Maven nexus index data file
    at location.
    """
    from collections import Counter
    field_names = Counter()
    field_names_update = field_names.update

    field_sets = Counter()
    field_sets_update = field_sets.update

    for i, entry in enumerate(get_entries(location, ())):
        keys = tuple(entry.keys())
        field_names_update(keys)
        field_sets_update([keys])
        if i % 10000 == 0:
            print()
            print('number of entries:', i)
            print('field names stats:', field_names)

    print()
    print('Total number of entries:', i)
    print()
    print('All field names:', field_names.most_common())
    print()
    print('All field name sets:', field_sets.most_common())
    print()<|MERGE_RESOLUTION|>--- conflicted
+++ resolved
@@ -40,11 +40,8 @@
 from minecode.visitors import HttpVisitor
 from minecode.visitors import NonPersistentHttpVisitor
 from minecode.visitors import URI
-<<<<<<< HEAD
-=======
 from minecode.utils import validate_sha1
 from packagedb.models import make_relationship
->>>>>>> e2c4d5c7
 from packagedb.models import PackageContentType
 from packagedb.models import PackageRelation
 from packagedb.models import make_relationship
@@ -388,19 +385,11 @@
     """
     Return the sha1 value for `package` by checking if the sha1 file exists for
     `package` on maven and returning the contents if it does.
-<<<<<<< HEAD
-
-=======
->>>>>>> e2c4d5c7
     If the sha1 is invalid, we download the package's JAR and calculate the sha1
     from that.
     """
     download_url = package.repository_download_url
-<<<<<<< HEAD
-    sha1_download_url = f"{download_url}.sha1"
-=======
     sha1_download_url = f'{download_url}.sha1'
->>>>>>> e2c4d5c7
     response = requests.get(sha1_download_url)
     if response.ok:
         sha1_contents = response.text.strip().split()
@@ -410,20 +399,12 @@
             # Download JAR and calculate sha1 if we cannot get it from the repo
             response = requests.get(download_url)
             if response:
-<<<<<<< HEAD
-                sha1_hash = hashlib.new("sha1", response.content)
-=======
                 sha1_hash = hashlib.new('sha1', response.content)
->>>>>>> e2c4d5c7
                 sha1 = sha1_hash.hexdigest()
         return sha1
 
 
-<<<<<<< HEAD
-@priority_router.route("pkg:maven/.*")
-=======
 @priority_router.route('pkg:maven/.*')
->>>>>>> e2c4d5c7
 def process_request(purl_str):
     """
     Process `priority_resource_uri` containing a maven Package URL (PURL) as a
@@ -747,18 +728,6 @@
     packages to the import queue.
     """
     crawl_to_package(root_url, root_url)
-
-
-def validate_sha1(sha1):
-    """
-    Validate a `sha1` string.
-
-    Return `sha1` if it is valid, None otherwise.
-    """
-    if sha1 and len(sha1) != 40:
-        logger.warning(f'Invalid SHA1 length ({len(sha1)}): "{sha1}": SHA1 ignored!')
-        sha1 = None
-    return sha1
 
 
 def get_artifact_sha1(artifact_url):
