[build-system]
requires = ["setuptools >= 50", "wheel", "setuptools_scm[toml] >= 6"]
build-backend = "setuptools.build_meta"

[tool.setuptools_scm]
# this is used populated when creating a git archive
# and when there is .git dir and/or there is no git installed
fallback_version = "9999.$Format:%h-%cs$"

[tool.pytest.ini_options]
norecursedirs = [
   ".git",
   "bin",
   "dist",
   "build",
   "_build",
   "etc",
   "local",
   "ci",
   "docs",
   "man",
   "share",
   "samples",
   ".cache",
   ".settings",
   "Include",
   "include",
   "Lib",
   "lib",
   "lib64",
   "Lib64",
   "Scripts",
   "thirdparty",
   "tmp",
   "venv",
   ".venv",
   "tests/data",
   "*/tests/test_data",
   ".eggs",
   "src/*/data",
   "tests/*/data"
]

python_files = "*.py"

python_classes = "Test"
python_functions = "test"

addopts = [
    "-rfExXw",
    "--strict-markers",
    "--doctest-modules"
]

[tool.ruff]
<<<<<<< HEAD
line-length = 88
extend-exclude = ["migrations", "var"]
target-version = "py310"
=======
line-length = 100
extend-exclude = []
target-version = "py310"
include = [
  "pyproject.toml",
  "src/**/*.py",
  "etc/**/*.py",
  "test/**/*.py",
  "tests/**/*.py",
  "doc/**/*.py",
  "docs/**/*.py",
  "*.py",
  "."

]
# ignore test data and testfiles: they should never be linted nor formatted 
exclude = [
# main style
  "**/tests/data/**/*",
# scancode-toolkit
  "**/tests/*/data/**/*",
# dejacode, purldb
  "**/tests/testfiles/**/*",
# vulnerablecode, fetchcode
  "**/tests/*/test_data/**/*",
  "**/tests/test_data/**/*",
# django migrations
  "**/migrations/**/*"
]
>>>>>>> 4f9751c0

[tool.ruff.lint]
# Rules: https://docs.astral.sh/ruff/rules/
select = [
<<<<<<< HEAD
    "E",  # pycodestyle
    "W",  # pycodestyle warnings
    "D",  # pydocstyle
    "F",  # Pyflakes
    "UP", # pyupgrade
    "S",  # flake8-bandit
    "I",  # isort
    "C9", # McCabe complexity
]
ignore = [
    "D1",
    "D203", # one-blank-line-before-class
    "D205", # blank-line-after-summary
    "D212", # multi-line-summary-first-line
    "D400", # ends-in-period
    "D415", # ends-in-punctuation
    # TODO: we want to address these issues in the codebase, then get rid of
    # the following ignores
    "C901", # complex-structure
    "E501", # line-too-long
    "S101", # assert
    "S103", # bad-file-permissions
    "S113", # request-without-timeout
    "S202", # tarfile-unsafe-members
    "S314", # suspicious-xml-element-tree-usage
    "S320", # suspicious-xmle-tree-usage
    "S324", # hashlib-insecure-hash-function
    "S506", # unsafe-yaml-load
    "S602", # subprocess-popen-with-shell-equals-true
	"E203",
	"D200",
]

[tool.ruff.lint.isort]
force-single-line = true
=======
#    "E",  # pycodestyle
#    "W",  # pycodestyle warnings
    "D",  # pydocstyle
#    "F",  # Pyflakes
#    "UP", # pyupgrade
#    "S",  # flake8-bandit
    "I",  # isort
#    "C9", # McCabe complexity
]
ignore = ["D1", "D200", "D202", "D203", "D205", "D212", "D400", "D415", "I001"]


[tool.ruff.lint.isort]
force-single-line = true
lines-after-imports = 1
default-section = "first-party"
known-first-party = ["src", "tests", "etc/scripts/**/*.py"]
known-third-party = ["click", "pytest"]

>>>>>>> 4f9751c0
sections = { django = ["django"] }
section-order = [
    "future",
    "standard-library",
    "django",
    "third-party",
    "first-party",
    "local-folder",
]

[tool.ruff.lint.mccabe]
max-complexity = 10

[tool.ruff.lint.per-file-ignores]
<<<<<<< HEAD
"**/testfiles/**.py" = ["F821"] # Ignore undefined names from test files
"matchcode_project/settings.py" = ["F403", "F405"] # Ignore undefined names from star imports and star imports
"purldb_public_project/settings.py" = ["F403", "F405"]  # Ignore undefined names from star imports and star imports
=======
# Place paths of files to be ignored by ruff here
"tests/*" = ["S101"]
"test_*.py" = ["S101"]


[tool.doc8]
ignore-path = ["docs/build", "doc/build", "docs/_build", "doc/_build"]
max-line-length=100
>>>>>>> 4f9751c0
<|MERGE_RESOLUTION|>--- conflicted
+++ resolved
@@ -53,13 +53,8 @@
 ]
 
 [tool.ruff]
-<<<<<<< HEAD
-line-length = 88
+line-length = 100
 extend-exclude = ["migrations", "var"]
-target-version = "py310"
-=======
-line-length = 100
-extend-exclude = []
 target-version = "py310"
 include = [
   "pyproject.toml",
@@ -73,7 +68,7 @@
   "."
 
 ]
-# ignore test data and testfiles: they should never be linted nor formatted 
+# ignore test data and testfiles: they should never be linted nor formatted
 exclude = [
 # main style
   "**/tests/data/**/*",
@@ -87,12 +82,10 @@
 # django migrations
   "**/migrations/**/*"
 ]
->>>>>>> 4f9751c0
 
 [tool.ruff.lint]
 # Rules: https://docs.astral.sh/ruff/rules/
 select = [
-<<<<<<< HEAD
     "E",  # pycodestyle
     "W",  # pycodestyle warnings
     "D",  # pydocstyle
@@ -104,11 +97,15 @@
 ]
 ignore = [
     "D1",
+    "D200", # unnecessary-multiline-docstring
+    "D202", # blank-line-after-function
     "D203", # one-blank-line-before-class
     "D205", # blank-line-after-summary
     "D212", # multi-line-summary-first-line
     "D400", # ends-in-period
     "D415", # ends-in-punctuation
+	  "E203", # whitespace-before-punctuation
+    "I001", # unsorted-imports
     # TODO: we want to address these issues in the codebase, then get rid of
     # the following ignores
     "C901", # complex-structure
@@ -122,24 +119,7 @@
     "S324", # hashlib-insecure-hash-function
     "S506", # unsafe-yaml-load
     "S602", # subprocess-popen-with-shell-equals-true
-	"E203",
-	"D200",
 ]
-
-[tool.ruff.lint.isort]
-force-single-line = true
-=======
-#    "E",  # pycodestyle
-#    "W",  # pycodestyle warnings
-    "D",  # pydocstyle
-#    "F",  # Pyflakes
-#    "UP", # pyupgrade
-#    "S",  # flake8-bandit
-    "I",  # isort
-#    "C9", # McCabe complexity
-]
-ignore = ["D1", "D200", "D202", "D203", "D205", "D212", "D400", "D415", "I001"]
-
 
 [tool.ruff.lint.isort]
 force-single-line = true
@@ -148,7 +128,6 @@
 known-first-party = ["src", "tests", "etc/scripts/**/*.py"]
 known-third-party = ["click", "pytest"]
 
->>>>>>> 4f9751c0
 sections = { django = ["django"] }
 section-order = [
     "future",
@@ -163,17 +142,12 @@
 max-complexity = 10
 
 [tool.ruff.lint.per-file-ignores]
-<<<<<<< HEAD
+"tests/*" = ["S101"] # Use of assert detected
+"test_*.py" = ["S101"] # Use of assert detected
 "**/testfiles/**.py" = ["F821"] # Ignore undefined names from test files
 "matchcode_project/settings.py" = ["F403", "F405"] # Ignore undefined names from star imports and star imports
 "purldb_public_project/settings.py" = ["F403", "F405"]  # Ignore undefined names from star imports and star imports
-=======
-# Place paths of files to be ignored by ruff here
-"tests/*" = ["S101"]
-"test_*.py" = ["S101"]
-
 
 [tool.doc8]
 ignore-path = ["docs/build", "doc/build", "docs/_build", "doc/_build"]
-max-line-length=100
->>>>>>> 4f9751c0
+max-line-length=100