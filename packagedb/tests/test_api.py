--- conflicted
+++ resolved
@@ -1183,7 +1183,6 @@
         self.assertAlmostEquals(expected, response1.data)
 
 
-<<<<<<< HEAD
 class PackageWatchTestCase(TestCase):
 
     @mock.patch("packagedb.models.PackageWatch.create_new_job")
@@ -1280,7 +1279,8 @@
         )
 
         self.assertEqual(status.HTTP_405_METHOD_NOT_ALLOWED, response1.status_code)
-=======
+
+
 class ToGolangPurlTestCase(TestCase):
 
     def test_to_golang_purl(self):
@@ -1298,5 +1298,4 @@
             follow=True,
         )
         expected = "pkg:golang/github.com/gorilla/mux@v1.7.3"
-        self.assertEqual(expected, response.data["package_url"])
->>>>>>> 61fa396e
+        self.assertEqual(expected, response.data["package_url"])