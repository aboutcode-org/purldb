#
# Copyright (c) nexB Inc. and others. All rights reserved.
# purldb is a trademark of nexB Inc.
# SPDX-License-Identifier: Apache-2.0
# See http://www.apache.org/licenses/LICENSE-2.0 for the license text.
# See https://github.com/nexB/purldb for support or download.
# See https://aboutcode.org for more information about nexB OSS projects.
#

import logging

import django_filters
from django.core.exceptions import ValidationError
from django.db.models import OuterRef
from django.db.models import Q
from django.db.models import Subquery
from django_filters.filters import Filter
from django_filters.filters import OrderingFilter
from django_filters.rest_framework import FilterSet
from drf_spectacular.utils import OpenApiParameter
from drf_spectacular.utils import extend_schema
from packageurl import PackageURL
from packageurl.contrib.django.utils import purl_to_lookups
from rest_framework import mixins
from rest_framework import status
from rest_framework import viewsets
from rest_framework.decorators import action
from rest_framework.response import Response
from rest_framework.throttling import AnonRateThrottle
from univers.version_constraint import InvalidConstraintsError
from univers.version_range import RANGE_CLASS_BY_SCHEMES
from univers.version_range import VersionRange
from univers.versions import InvalidVersion

from matchcode.api import MultipleCharFilter
from matchcode.api import MultipleCharInFilter
# UnusedImport here!
# But importing the mappers and visitors module triggers routes registration
from minecode import priority_router
from minecode import visitors  # NOQA
from minecode.models import PriorityResourceURI
from minecode.models import ScannableURI
from minecode.route import NoRouteAvailable
from packagedb.filters import PackageSearchFilter
from packagedb.models import Package
from packagedb.models import PackageContentType
from packagedb.models import PackageSet
from packagedb.models import PackageWatch
from packagedb.models import Resource
from packagedb.package_managers import VERSION_API_CLASSES_BY_PACKAGE_TYPE
from packagedb.package_managers import get_api_package_name
from packagedb.package_managers import get_version_fetcher
from packagedb.serializers import DependentPackageSerializer
from packagedb.serializers import IndexPackagesResponseSerializer
from packagedb.serializers import IndexPackagesSerializer
from packagedb.serializers import PackageAPISerializer
from packagedb.serializers import PackageSetAPISerializer
from packagedb.serializers import PackageWatchAPISerializer
from packagedb.serializers import PackageWatchCreateSerializer
from packagedb.serializers import PackageWatchUpdateSerializer
from packagedb.serializers import PartySerializer
from packagedb.serializers import UpdatePackagesSerializer
from packagedb.serializers import PurlValidateResponseSerializer
from packagedb.serializers import PurlUpdateResponseSerializer
from packagedb.serializers import PurlValidateSerializer
from packagedb.serializers import ResourceAPISerializer
from packagedb.throttling import StaffUserRateThrottle

logger = logging.getLogger(__name__)


class CreateListRetrieveUpdateViewSetMixin(
    mixins.CreateModelMixin,
    mixins.ListModelMixin,
    mixins.RetrieveModelMixin,
    mixins.UpdateModelMixin,
    viewsets.GenericViewSet,
):
    """
    A viewset that provides `create`, `list, `retrieve`, and `update` actions.
    To use it, override the class and set the `.queryset` and
    `.serializer_class` attributes.
    """
    pass


class PackageResourcePurlFilter(Filter):
    def filter(self, qs, value):
        if not value:
            return qs

        lookups = purl_to_lookups(value)
        if not lookups:
            return qs

        try:
            package = Package.objects.get(**lookups)
        except Package.DoesNotExist:
            return qs.none()

        return qs.filter(package=package)


class PackageResourceUUIDFilter(Filter):
    def filter(self, qs, value):
        if not value:
            return qs

        try:
            package = Package.objects.get(uuid=value)
        except (Package.DoesNotExist, ValidationError) as e:
            return qs.none()

        return qs.filter(package=package)


class ResourceFilterSet(FilterSet):
    package = PackageResourceUUIDFilter(label='Package UUID')
    purl = PackageResourcePurlFilter(label='Package pURL')
    md5 = MultipleCharInFilter(
        help_text='Exact MD5. Multi-value supported.',
    )
    sha1 = MultipleCharInFilter(
        help_text='Exact SHA1. Multi-value supported.',
    )


class ResourceViewSet(viewsets.ReadOnlyModelViewSet):
    queryset = Resource.objects.select_related('package')
    serializer_class = ResourceAPISerializer
    filterset_class = ResourceFilterSet
    throttle_classes = [StaffUserRateThrottle, AnonRateThrottle]
    lookup_field = 'sha1'

    @action(detail=False, methods=['post'])
    def filter_by_checksums(self, request, *args, **kwargs):
        """
        Take a mapping, where the keys are the names of the checksum algorthm
        and the values is a list of checksum values and query those values
        against the packagedb.

        Supported checksum fields are:

        - md5
        - sha1

        Example:

            {
                "sha1": [
                    "b55fd82f80cc1bd0bdabf9c6e3153788d35d7911",
                    "27afff2610b5a94274a2311f8b15e514446b0e76
                ]
            }

        Multiple checksums algorithms can be passed together:

            {
                "sha1": [
                    "b55fd82f80cc1bd0bdabf9c6e3153788d35d7911",
                    "27afff2610b5a94274a2311f8b15e514446b0e76
                ],
                "md5": [
                    "e927df60b093456d4e611ae235c1aa5b"
                ]
            }

        This will return Resources whose sha1 or md5 matches those values.
        """
        data = dict(request.data)
        unsupported_fields = []
        for field, value in data.items():
            if field not in ('md5', 'sha1'):
                unsupported_fields.append(field)

        if unsupported_fields:
            unsupported_fields_str = ', '.join(unsupported_fields)
            response_data = {
                'status': f'Unsupported field(s) given: {unsupported_fields_str}'
            }
            return Response(response_data)

        if not data:
            response_data = {
                'status': 'No values provided'
            }
            return Response(response_data)

        lookups = Q()
        for field, value in data.items():
            value = value or []
            # We create this intermediate dictionary so we can modify the field
            # name to have __in at the end
            d = {f'{field}__in': value}
            lookups |= Q(**d)

        qs = Resource.objects.filter(lookups)
        paginated_qs = self.paginate_queryset(qs)
        serializer = ResourceAPISerializer(paginated_qs, many=True, context={'request': request})
        return self.get_paginated_response(serializer.data)


class MultiplePackageURLFilter(MultipleCharFilter):
    def filter(self, qs, value):
        if not value:
            # Even though not a noop, no point filtering if empty.
            return qs

        if self.is_noop(qs, value):
            return qs

        if all(v == '' for v in value):
            return qs

        q = Q()
        for val in value:
            lookups = purl_to_lookups(val)
            if not lookups:
                continue
            q.add(Q(**lookups), Q.OR)

        if q:
            qs = self.get_method(qs)(q)
        else:
            qs = qs.none()

        return qs.distinct() if self.distinct else qs


class PackageFilterSet(FilterSet):
    type = django_filters.CharFilter(
        lookup_expr='iexact',
        help_text='Exact type. (case-insensitive)',
    )
    namespace = django_filters.CharFilter(
        lookup_expr='iexact',
        help_text='Exact namespace. (case-insensitive)',
    )
    name = MultipleCharFilter(
        lookup_expr='iexact',
        help_text='Exact name. Multi-value supported. (case-insensitive)',
    )
    version = MultipleCharFilter(
        help_text='Exact version. Multi-value supported.',
    )
    md5 = MultipleCharInFilter(
        help_text='Exact MD5. Multi-value supported.',
    )
    sha1 = MultipleCharInFilter(
        help_text='Exact SHA1. Multi-value supported.',
    )
    purl = MultiplePackageURLFilter(
        label='Package URL',
    )
    search = PackageSearchFilter(
        label='Search',
        field_name='name',
        lookup_expr='icontains',
    )

    sort = OrderingFilter(fields=[
            'type',
            'namespace',
            'name',
            'version',
            'qualifiers',
            'subpath',
            'download_url',
            'filename',
            'size',
            'release_date'
    ])

    class Meta:
        model = Package
        fields = (
            'search',
            'type',
            'namespace',
            'name',
            'version',
            'qualifiers',
            'subpath',
            'download_url',
            'filename',
            'sha1',
            'sha256',
            'md5',
            'size',
            'release_date',
        )


class PackagePublicViewSet(viewsets.ReadOnlyModelViewSet):
    queryset = Package.objects.prefetch_related('dependencies', 'parties')
    serializer_class = PackageAPISerializer
    lookup_field = 'uuid'
    filterset_class = PackageFilterSet
    throttle_classes = [StaffUserRateThrottle, AnonRateThrottle]

    @action(detail=True, methods=['get'])
    def latest_version(self, request, *args, **kwargs):
        """
        Return the latest version of the current Package,
        which can be itself if current is the latest.
        """
        package = self.get_object()

        latest_version = package.get_latest_version()
        if latest_version:
            return Response(
                PackageAPISerializer(latest_version, context={'request': request}).data
            )

        return Response({})

    @action(detail=True, methods=['get'])
    def resources(self, request, *args, **kwargs):
        """
        Return the Resources associated with the current Package.
        """
        package = self.get_object()

        qs = Resource.objects.filter(package=package)
        paginated_qs = self.paginate_queryset(qs)

        serializer = ResourceAPISerializer(paginated_qs, many=True, context={'request': request})
        return self.get_paginated_response(serializer.data)

    @action(detail=True)
    def get_enhanced_package_data(self, request, *args, **kwargs):
        """
        Return a mapping of enhanced Package data for a given Package
        """
        package = self.get_object()
        package_data = get_enhanced_package(package)
        return Response(package_data)

    @action(detail=False, methods=['post'])
    def filter_by_checksums(self, request, *args, **kwargs):
        """
        Take a mapping, where the keys are the names of the checksum algorthm
        and the values is a list of checksum values and query those values
        against the packagedb.

        Supported checksum fields are:

        - md5
        - sha1
        - sha256
        - sha512

        Example:

            {
                "sha1": [
                    "b55fd82f80cc1bd0bdabf9c6e3153788d35d7911",
                    "27afff2610b5a94274a2311f8b15e514446b0e76
                ]
            }

        Multiple checksums algorithms can be passed together:

            {
                "sha1": [
                    "b55fd82f80cc1bd0bdabf9c6e3153788d35d7911",
                    "27afff2610b5a94274a2311f8b15e514446b0e76
                ],
                "md5": [
                    "e927df60b093456d4e611ae235c1aa5b"
                ]
            }

        This will return Packages whose sha1 or md5 matches those values.
        """
        data = dict(request.data)

        unsupported_fields = []
        supported_fields = ['md5', 'sha1', 'sha256', 'sha512', 'enhance_package_data']
        for field, value in data.items():
            if field not in supported_fields:
                unsupported_fields.append(field)

        if unsupported_fields:
            unsupported_fields_str = ', '.join(unsupported_fields)
            response_data = {
                'status': f'Unsupported field(s) given: {unsupported_fields_str}'
            }
            return Response(response_data)

        enhance_package_data = data.pop('enhance_package_data', False)
        if not data:
            response_data = {
                'status': 'No values provided'
            }
            return Response(response_data)

        lookups = Q()
        for field, value in data.items():
            # Subquery to get the ids of the Packages with the earliest release_date for each `field`
            earliest_release_dates = Package.objects.filter(
                **{field: OuterRef(field)}
            ).order_by('release_date').values('id')[:1]

            value = value or []
            lookups |= Q(
                **{
                    f'{field}__in': value,
                    'id__in': Subquery(earliest_release_dates),
                }
            )

        # Query to get the full Package objects with the earliest release_date for each sha1
        qs = Package.objects.filter(lookups)
        paginated_qs = self.paginate_queryset(qs)
        if enhance_package_data:
            serialized_package_data = [get_enhanced_package(package=package) for package in paginated_qs]
        else:
            serializer = PackageAPISerializer(paginated_qs, many=True, context={'request': request})
            serialized_package_data = serializer.data
        return self.get_paginated_response(serialized_package_data)


class PackageViewSet(PackagePublicViewSet):
    @action(detail=True)
    def reindex_package(self, request, *args, **kwargs):

        """
        Reindex this package instance
        """
        package = self.get_object()
        package.reindex()
        data = {
            'status': f'{package.package_url} has been queued for reindexing'
        }
        return Response(data)

class PackageUpdateSet(viewsets.ViewSet):

    """
    Take a list of `packages` (where each item is a dictionary containing PURL
    and content_type).

    If `uuid` is given then all purls will be added to package set if it exists
    else a new set would be created and all the purls will be added to that new set.

    **Note:** There is also a slight addition to the logic where a purl already exists in the database
    and so there are no changes done to the purl entry it is passed as it is.

    **Request example:**
        {
          "purls": [
            {"purl": "pkg:npm/less@1.0.32", "content_type": 1}
          ],
          "uuid" : "b67ceb49-1538-481f-a572-431062f382gg"
        }
    """

    def create (self, request):

        res = []

        serializer = UpdatePackagesSerializer(data=request.data)

        if not serializer.is_valid():
            return Response({'errors': serializer.errors}, status=400)

        validated_data = serializer.validated_data
        packages = validated_data.get('purls', [])
        uuid = validated_data.get('uuid', None)

        flag = True

        if uuid:
            pack = PackageSet.objects.filter(uuid=uuid)

            if pack:
                package_set = pack
                flag = False

        else:
            # Create Package Set and set package_set as the same object
            package_set = PackageSet.objects.create()

        for items in packages or []:
            temp = {}
            purl = items.get('purl')

            temp['purl'] = purl
            content_type = items.get('content_type')
            lookups = purl_to_lookups(purl)

            packages = Package.objects.filter(**lookups)
            temp['update_status'] = "Already Exists"

            if not packages:
                flag = False
                lookups['package_content'] = content_type
                cr = Package.objects.create(**lookups)
                package_set.add_to_package_set(cr)
                temp['update_status'] = "Updated"

            res.append(temp)

        if flag:
            package_set.delete()

        serializer = PurlUpdateResponseSerializer(res, many=True)

        return Response(serializer.data)



UPDATEABLE_FIELDS = [
    'primary_language',
    'copyright',

    'declared_license_expression',
    'declared_license_expression_spdx',
    'license_detections',
    'other_license_expression',
    'other_license_expression_spdx',
    'other_license_detections',
    # TODO: update extracted license statement and other fields together
    # all license fields are based off of `extracted_license_statement` and should be treated as a unit
    # hold off for now
    'extracted_license_statement',

    'notice_text',
    'api_data_url',
    'bug_tracking_url',
    'code_view_url',
    'vcs_url',
    'source_packages',
    'repository_homepage_url',
    'dependencies',
    'parties',
    'homepage_url',
    'description',
]


NONUPDATEABLE_FIELDS = [
    'type',
    'namespace',
    'name',
    'version',
    'qualifiers',
    'subpath',
    'purl',
    'datasource_id',
    'download_url',
    'size',
    'md5',
    'sha1',
    'sha256',
    'sha512',
    'package_uid',
    'repository_download_url',
    'file_references',
    'history',
    'last_modified_date',
]


def get_enhanced_package(package):
    """
    Return package data from `package`, where the data has been enhanced by
    other packages in the same package_set.
    """
    package_content = package.package_content
    in_package_sets = package.package_sets.count() > 0
    if (
        not in_package_sets
        or not package_content
        or package_content == PackageContentType.SOURCE_REPO
    ):
        # Return unenhanced package data for packages that are not in a package
        # set or are source repo packages.
        # Source repo packages can't really be enhanced much further, datawise
        # and we can't enhance a package that is not in a package set.
        return package.to_dict()
    if package_content in [PackageContentType.BINARY, PackageContentType.SOURCE_ARCHIVE]:
        # Binary packages can only be part of one set
        # TODO: Can source_archive packages be part of multiple sets?
        package_set = package.package_sets.first()
        if package_set:
            package_set_members = package_set.get_package_set_members()
            if package_content == PackageContentType.SOURCE_ARCHIVE:
                # Mix data from SOURCE_REPO packages for SOURCE_ARCHIVE packages
                package_set_members = package_set_members.filter(
                    package_content=PackageContentType.SOURCE_REPO
                )
            # TODO: consider putting in the history field that we enhanced the data
            return _get_enhanced_package(package, package_set_members)
        else:
            return package.to_dict()


def _get_enhanced_package(package, packages):
    """
    Return a mapping of package data based on `package` and Packages in
    `packages`.
    """
    package_data = package.to_dict()
    for peer in packages:
        if peer.package_content >= package.package_content:
            # We do not want to mix data with peers of the same package content
            continue
        enhanced = False
        for field in UPDATEABLE_FIELDS:
            package_value = package_data.get(field)
            peer_value = getattr(peer, field)
            if not package_value and peer_value:
                if field == 'parties':
                    peer_value = PartySerializer(peer_value, many=True).data
                if field == 'dependencies':
                    peer_value = DependentPackageSerializer(peer_value, many=True).data
                package_data[field] = peer_value
                enhanced = True
        if enhanced:
            extra_data = package_data.get('extra_data', {})
            enhanced_by = extra_data.get('enhanced_by', [])
            enhanced_by.append(peer.purl)
            extra_data['enhanced_by'] = enhanced_by
            package_data['extra_data'] = extra_data
    return package_data


class PackageSetViewSet(viewsets.ReadOnlyModelViewSet):
    queryset = PackageSet.objects.prefetch_related('packages')
    serializer_class = PackageSetAPISerializer


class PackageWatchViewSet(CreateListRetrieveUpdateViewSetMixin):
    """
    Take a `purl` and periodically watch for the new version of the package.
    Add the new package version to the scan queue.
    Default watch interval is 7 days.
    """
    queryset = PackageWatch.objects.get_queryset().order_by('-id')
    serializer_class = PackageWatchAPISerializer
    lookup_field = 'package_url'
    lookup_value_regex = r'pkg:[a-zA-Z0-9_]+\/[a-zA-Z0-9_.-]+(?:\/[a-zA-Z0-9_.-]+)*'

    def get_serializer_class(self):
        if self.action == 'create':
            return PackageWatchCreateSerializer
        elif self.action == 'update':
            return PackageWatchUpdateSerializer
        return super().get_serializer_class()


class CollectViewSet(viewsets.ViewSet):
    """
    Return Package data for the purl passed in the `purl` query parameter.

    If the package does not exist, we will fetch the Package data and return
    it in the same request.

    **Note:** Use `Index packages` for bulk indexing/reindexing of packages.
    """
    serializer_class=None
    @extend_schema(
            parameters=[
                OpenApiParameter('purl', str, 'query', description='PackageURL'),
                OpenApiParameter('source_purl', str, 'query', description='Source PackageURL', default=False),
            ],
            responses={200:PackageAPISerializer()},
    )
    def list(self, request, format=None):
        purl = request.query_params.get('purl')
        source_purl = request.query_params.get('source_purl', None)

        # validate purl
        try:
            package_url = PackageURL.from_string(purl)
            if source_purl:
                source_package_url = PackageURL.from_string(source_purl)
        except ValueError as e:
            message = {
                'status': f'purl validation error: {e}'
            }
            return Response(message, status=status.HTTP_400_BAD_REQUEST)

        lookups = purl_to_lookups(purl)
        packages = Package.objects.filter(**lookups)
        if packages.count() == 0:
            try:
                kwargs = dict()
                if source_purl:
                    kwargs["source_purl"] = source_purl
                errors = priority_router.process(purl, **kwargs)
            except NoRouteAvailable:
                message = {
                    'status': f'cannot fetch Package data for {purl}: no available handler'
                }
                return Response(message, status=status.HTTP_400_BAD_REQUEST)

            lookups = purl_to_lookups(purl)
            packages = Package.objects.filter(**lookups)
            if packages.count() == 0:
                message = {}
                if errors:
                    message = {
                        'status': f'error(s) occurred when fetching metadata for {purl}: {errors}'
                    }
                return Response(message)

        serializer = PackageAPISerializer(packages, many=True, context={'request': request})
        return Response(serializer.data)

    @extend_schema(
        request=IndexPackagesSerializer,
        responses={
            200: IndexPackagesResponseSerializer(),
        },
    )
    @action(detail=False, methods=['post'], serializer_class=IndexPackagesSerializer)
    def index_packages(self, request, *args, **kwargs):
        """
        Take a list of `packages` (where each item is a dictionary containing either PURL
        or versionless PURL along with vers range, optionally with source package PURL)
        and index it.

        If `reindex` flag is True then existing package will be rescanned, if `reindex_set`
        is True then all the package in the same set will be rescanned.
        If reindex flag is set to true then all the non existing package will be indexed.

        **Note:** When a versionless PURL is supplied without a vers range, then all the versions
        of that package will be considered for indexing/reindexing.

        **Request example:**

                {
                    "packages": [
                        {
                            "purl": "pkg:npm/less@1.0.32",
                            "vers": null,
                            "source_purl": None
                        },
                        {
                            "purl": "pkg:npm/less",
                            "vers": "vers:npm/>=1.1.0|<=1.1.4",
                            "source_purl": None
                        },
                        {
                            "purl": "pkg:npm/foobar",
                            "vers": null,
                            "source_purl": None
                        }
                    ]
                    "reindex": true,
                    "reindex_set": false,
                }

        Then return a mapping containing:

        - queued_packages_count
            - The number of package urls placed on the index queue.
        - queued_packages
            - A list of package urls that were placed on the index queue.
        - requeued_packages_count
            - The number of existing package urls placed on the rescan queue.
        - requeued_packages
            - A list of existing package urls that were placed on the rescan queue.
        - unqueued_packages_count
            - The number of package urls not placed on the index queue.
                This is because the package url already exists on the index queue and has not
                yet been processed.
        - unqueued_packages
            - A list of package urls that were not placed on the index queue.
        - unsupported_packages_count
            - The number of package urls that are not processable by the index queue.
        - unsupported_packages
            - A list of package urls that are not processable by the index queue.
                The package indexing queue can only handle npm and maven purls.
        - unsupported_vers_count
            - The number of vers range that are not supported by the univers or package_manager.
        - unsupported_vers
            - A list of vers range that are not supported by the univers or package_manager.
        """
        def _reindex_package(package, reindexed_packages):
            if package in reindexed_packages:
                return
            package.reindex()
            reindexed_packages.append(package)

        serializer = self.serializer_class(data=request.data)

        if not serializer.is_valid():
            return Response({'errors': serializer.errors}, status=400)

        validated_data = serializer.validated_data
        packages = validated_data.get('packages', [])
        reindex = validated_data.get('reindex', False)
        reindex_set = validated_data.get('reindex_set', False)

        queued_packages = []
        unqueued_packages = []

        nonexistent_packages = []
        reindexed_packages = []
        requeued_packages = []

        supported_ecosystems = ['maven', 'npm', 'deb']

        unique_packages, unsupported_packages, unsupported_vers = get_resolved_packages(packages, supported_ecosystems)

        if reindex:
            for package in unique_packages:
                purl = package['purl']
                lookups = purl_to_lookups(purl)
                packages = Package.objects.filter(**lookups)
                if packages.count() > 0:
                    for package in packages:
                        _reindex_package(package, reindexed_packages)
                        if reindex_set:
                            for package_set in package.package_sets.all():
                                for p in package_set.packages.all():
                                    _reindex_package(p, reindexed_packages)
                else:
                    nonexistent_packages.append(package)
            requeued_packages.extend([p.package_url for p in reindexed_packages])

        if not reindex or nonexistent_packages:
            interesting_packages = nonexistent_packages if nonexistent_packages else unique_packages
            for package in interesting_packages:
                purl = package['purl']
                is_routable_purl = priority_router.is_routable(purl)
                if not is_routable_purl:
                    unsupported_packages.append(purl)
                else:
                    # add to queue
                    extra_fields = dict()
                    if source_purl := package.get('source_purl'):
                        extra_fields["source_uri"] = source_purl
                    priority_resource_uri = PriorityResourceURI.objects.insert(purl, **extra_fields)
                    if priority_resource_uri:
                        queued_packages.append(purl)
                    else:
                        unqueued_packages.append(purl)

        response_data = {
            'queued_packages_count': len(queued_packages),
            'queued_packages': queued_packages,
            'requeued_packages_count': len(requeued_packages),
            'requeued_packages': requeued_packages,
            'unqueued_packages_count': len(unqueued_packages),
            'unqueued_packages': unqueued_packages,
            'unsupported_packages_count': len(unsupported_packages),
            'unsupported_packages': unsupported_packages,
            'unsupported_vers_count': len(unsupported_vers),
            'unsupported_vers': unsupported_vers,
        }

        serializer = IndexPackagesResponseSerializer(response_data, context={'request': request})
        return Response(serializer.data)


class PurlValidateViewSet(viewsets.ViewSet):
    """
    Take a `purl` and check whether it's valid PackageURL or not.
    Optionally set `check_existence` to true to check whether the package exists in real world.

    **Note:** As of now `check_existence` only supports `cargo`, `composer`, `deb`,
    `gem`, `golang`, `hex`, `maven`, `npm`, `nuget` and `pypi` ecosystems.

    **Example request:**
            ```
            GET /api/validate/?purl=pkg:npm/foobar@12.3.1&check_existence=false
            ```

    Response contains:

    - valid
        - True, if input PURL is a valid PackageURL.
    - exists
        - True, if input PURL exists in real world and `check_existence` flag is enabled.
    """
    serializer_class = PurlValidateSerializer

    def get_view_name(self):
        return 'Validate PURL'

    @extend_schema(
        parameters=[
            OpenApiParameter('purl', str, 'query', description='PackageURL'),
            OpenApiParameter('check_existence', bool, 'query', description='Check existence', default=False),
        ],
        responses={200: PurlValidateResponseSerializer()},
    )

    def list(self, request):
        serializer = self.serializer_class(data=request.query_params)

        if not serializer.is_valid():
            return Response({'errors': serializer.errors}, status=status.HTTP_400_BAD_REQUEST)

        validated_data = serializer.validated_data
        purl = validated_data.get('purl')
        check_existence = validated_data.get('check_existence', False)

        message_valid = "The provided PackageURL is valid."
        message_not_valid = "The provided PackageURL is not valid."
        message_valid_and_exists = (
            "The provided Package URL is valid, and the package exists in the upstream repo."
        )
        message_valid_but_does_not_exist = (
            "The provided PackageURL is valid, but does not exist in the upstream repo."
        )
        message_valid_but_package_type_not_supported = (
            "The provided PackageURL is valid, but `check_existence` is not supported for this package type."
        )

        response = {}
        response['exists'] = None
        response['purl'] = purl
        response['valid'] = False
        response['message'] = message_not_valid

        # validate purl
        try:
            package_url = PackageURL.from_string(purl)
        except ValueError:
            serializer = PurlValidateResponseSerializer(response, context={'request': request})
            return Response(serializer.data)


        response['valid'] = True
        response["message"] = message_valid
        unsupported_ecosystem = False
        if check_existence:
            response['exists'] = False
            lookups = purl_to_lookups(purl)
            packages = Package.objects.filter(**lookups)
            if packages.exists():
                response['exists'] = True
            else:
                versionless_purl = PackageURL(
                    type=package_url.type,
                    namespace=package_url.namespace,
                    name=package_url.name,
                )
                if (
                    package_url.type in VERSION_API_CLASSES_BY_PACKAGE_TYPE
                    and package_url.type in VERSION_CLASS_BY_PACKAGE_TYPE
                ):
                    all_versions = get_all_versions_plain(versionless_purl)
                    if all_versions and (not package_url.version or (
                        package_url.version in all_versions)
                    ):
                        # True, if requested purl has no version and any version of package exists upstream.
                        # True, if requested purl.version exists upstream.
                        response['exists'] = True
                else:
                    unsupported_ecosystem = True

            if response['exists']:
                response["message"] = message_valid_and_exists
            elif unsupported_ecosystem:
                response['exists'] = None
                response["message"] = message_valid_but_package_type_not_supported
            else:
<<<<<<< HEAD
                response["message"] = message_valid_but_does_not_exist
        
=======
                response["message"] =message_valid_but_does_not_exist

>>>>>>> b2c80130
        serializer = PurlValidateResponseSerializer(response, context={'request': request})
        return Response(serializer.data)


def get_resolved_packages(packages, supported_ecosystems):
    """
    Take a list of dict containing purl or version-less purl along with vers
    and return a list of package dicts containing resolved purls, a list of
    unsupported purls, and a list of unsupported vers.
    """
    resolved_packages_by_purl = {}
    unsupported_purls = set()
    unsupported_vers = set()

    for package in packages or []:
        purl = package.get('purl')
        vers = package.get('vers')

        if not purl:
            continue

        try:
            parsed_purl = PackageURL.from_string(purl)
        except ValueError:
            unsupported_purls.add(purl)
            continue

        if parsed_purl.type not in supported_ecosystems:
            unsupported_purls.add(purl)
            continue

        if parsed_purl.version:
            resolved_packages_by_purl[purl] = package
            continue

        # Versionless PURL without any vers-range should give all versions.
        if not vers and not parsed_purl.version:
            if resolved_purls := resolve_all_versions(parsed_purl):
                for res_purl in resolved_purls:
                    resolved_packages_by_purl[res_purl] = {'purl': res_purl}
            continue

        if resolved_purls := resolve_versions(parsed_purl, vers):
            for res_purl in resolved_purls:
                resolved_packages_by_purl[res_purl] = {'purl': res_purl}
        else:
            unsupported_vers.add(vers)
    
    unique_resolved_packages = resolved_packages_by_purl.values()

    return list(unique_resolved_packages), list(unsupported_purls), list(unsupported_vers)



def resolve_all_versions(parsed_purl):
    """
    Take versionless and return a list of PURLs for all the released versions.
    """
    all_versions = get_all_versions(parsed_purl) or []

    return [
        str(
            PackageURL(
                type=parsed_purl.type,
                namespace=parsed_purl.namespace,
                name=parsed_purl.name,
                version=version.string,
            )
        )
        for version in all_versions
    ]


def resolve_versions(parsed_purl, vers):
    """
    Take version-less purl along with vers range and return
    list of all the purls satisfying the vers range.
    """
    if not parsed_purl or not vers:
        return

    try:
        version_range = VersionRange.from_string(vers)
    except ValueError:
        return

    if not version_range.constraints:
        return

    all_versions = get_all_versions(parsed_purl) or []

    result = []
    for version in all_versions:
        try:
            if version in version_range:
                package_url = PackageURL(
                    type=parsed_purl.type,
                    namespace=parsed_purl.namespace,
                    name=parsed_purl.name,
                    version=version.string,
                )
                result.append(str(package_url))
        except InvalidConstraintsError:
            logger.warning(f"Invalid constraints sequence in '{vers}' for '{parsed_purl}'")
            return

    return result


def get_all_versions_plain(purl: PackageURL):
    """
    Return all the versions available for the given purls.
    """
    if (
        purl.type not in VERSION_API_CLASSES_BY_PACKAGE_TYPE
        or purl.type not in VERSION_CLASS_BY_PACKAGE_TYPE
    ):
        return

    package_name = get_api_package_name(purl)
    versionAPI = get_version_fetcher(purl)

    if not package_name or not versionAPI:
        return

    all_versions = versionAPI().fetch(package_name) or []
    return [ version.value for version in all_versions ]


def get_all_versions(purl):
    """
    Return all the versions available for the given purls as
    proper Version objects from `univers`.
    """
    all_versions = get_all_versions_plain(purl)
    versionClass = VERSION_CLASS_BY_PACKAGE_TYPE.get(purl.type)

    result = []
    for version in all_versions:
        try:
            result.append(versionClass(version))
        except InvalidVersion:
            logger.warning(f"Invalid version '{version}' for '{purl}'")
            pass

    return result


VERSION_CLASS_BY_PACKAGE_TYPE = {pkg_type: range_class.version_class for pkg_type, range_class in RANGE_CLASS_BY_SCHEMES.items()}<|MERGE_RESOLUTION|>--- conflicted
+++ resolved
@@ -962,13 +962,9 @@
                 response['exists'] = None
                 response["message"] = message_valid_but_package_type_not_supported
             else:
-<<<<<<< HEAD
                 response["message"] = message_valid_but_does_not_exist
-        
-=======
+       
                 response["message"] =message_valid_but_does_not_exist
-
->>>>>>> b2c80130
         serializer = PurlValidateResponseSerializer(response, context={'request': request})
         return Response(serializer.data)
 
