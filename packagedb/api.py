--- conflicted
+++ resolved
@@ -510,57 +510,6 @@
     serializer_class = PackageSetAPISerializer
 
 
-<<<<<<< HEAD
-class PurlValidateViewSet(viewsets.ViewSet):
-    """
-    Take a `purl` and check whether it's valid PackageURL or not.  
-    Optionally set `check_existence` to true to check whether the package exists in real world. 
-    
-    **Note:** As of now `check_existence` only supports `apache`, `composer`, `deb`, `gem`, 
-    `github`, `golang`, `maven`, `npm`, `nuget`and `pypi` ecosystems.
-
-    **Input example:**
-
-            {
-                "purl": "pkg:npm/foobar@12.3.1",
-                "check_existence": true,
-            }
-    
-    Response contains:
-
-    - valid
-        - True, if input PURL is a valid PackageURL.
-    - exists
-        - True, if input PURL exists in real world and `check_existence` flag is enabled.
-    """
-    def get_view_name(self):
-        return 'Validate PURL'
-
-    def list(self, request):
-        purl = request.query_params.get("purl")
-        check_existence = request.query_params.get("check_existence") or False
-
-        message_valid = "The provided PackageURL is valid."
-        message_not_valid = "The provided PackageURL is not valid."
-        message_valid_and_exists = (
-            "The provided Package URL is valid, and the package exists in the upstream repo."
-        )
-        message_valid_but_does_not_exist = (
-            "The provided PackageURL is valid but does not exist in the upstream repo."
-        )
-        message_error_no_purl = (
-            "PackageURL (purl) is required. Please provide a PackageURL in the request."
-        )
-
-        if not purl:
-            return Response(
-                {
-                    "error": "Bad Request",
-                    "message": message_error_no_purl,
-                },
-                status=status.HTTP_400_BAD_REQUEST,
-            )
-=======
 class CollectViewSet(viewsets.ViewSet):
     """
     Return Package data for the purl passed in the `purl` query parameter.
@@ -574,53 +523,10 @@
 
     def list(self, request, format=None):
         purl = request.query_params.get('purl')
->>>>>>> a3178411
 
         # validate purl
         try:
             package_url = PackageURL.from_string(purl)
-<<<<<<< HEAD
-        except ValueError:
-            return Response(
-                {
-                    "valid": False,
-                    "message": message_not_valid,
-                    "purl": purl,
-                }
-            )
-
-        exists = None
-        message = message_valid
-        if check_existence:
-            exists = False
-            lookups = purl_to_lookups(purl)
-            packages = Package.objects.filter(**lookups)
-            if packages.exists():
-                exists = True
-            else:
-                versionless_purl = PackageURL(
-                    type=package_url.type,
-                    namespace=package_url.namespace,
-                    name=package_url.name,
-                )
-                all_versions = get_all_versions_plain(versionless_purl)
-                if (all_versions and not package_url.version) or (
-                    package_url.version in all_versions
-                ):
-                    # True, if requested purl has no version and any version of package exists upstream.
-                    # True, if requested purl.version exists upstream.
-                    exists = True
-            message = message_valid_and_exists if exists else message_valid_but_does_not_exist
-
-        return Response(
-            {
-                "valid": True,
-                "exists": exists,
-                "message": message,
-                "purl": purl,
-            }
-        )
-=======
         except ValueError as e:
             message = {
                 'status': f'purl validation error: {e}'
@@ -774,7 +680,101 @@
             'unsupported_vers': unsupported_vers,
         }
         return Response(response_data)
->>>>>>> a3178411
+
+
+class PurlValidateViewSet(viewsets.ViewSet):
+    """
+    Take a `purl` and check whether it's valid PackageURL or not.  
+    Optionally set `check_existence` to true to check whether the package exists in real world. 
+    
+    **Note:** As of now `check_existence` only supports `apache`, `composer`, `deb`, `gem`, 
+    `github`, `golang`, `maven`, `npm`, `nuget`and `pypi` ecosystems.
+
+    **Input example:**
+
+            {
+                "purl": "pkg:npm/foobar@12.3.1",
+                "check_existence": true,
+            }
+    
+    Response contains:
+
+    - valid
+        - True, if input PURL is a valid PackageURL.
+    - exists
+        - True, if input PURL exists in real world and `check_existence` flag is enabled.
+    """
+    def get_view_name(self):
+        return 'Validate PURL'
+
+    def list(self, request):
+        purl = request.query_params.get("purl")
+        check_existence = request.query_params.get("check_existence") or False
+
+        message_valid = "The provided PackageURL is valid."
+        message_not_valid = "The provided PackageURL is not valid."
+        message_valid_and_exists = (
+            "The provided Package URL is valid, and the package exists in the upstream repo."
+        )
+        message_valid_but_does_not_exist = (
+            "The provided PackageURL is valid but does not exist in the upstream repo."
+        )
+        message_error_no_purl = (
+            "PackageURL (purl) is required. Please provide a PackageURL in the request."
+        )
+
+        if not purl:
+            return Response(
+                {
+                    "error": "Bad Request",
+                    "message": message_error_no_purl,
+                },
+                status=status.HTTP_400_BAD_REQUEST,
+            )
+
+        # validate purl
+        try:
+            package_url = PackageURL.from_string(purl)
+        except ValueError:
+            return Response(
+                {
+                    "valid": False,
+                    "message": message_not_valid,
+                    "purl": purl,
+                }
+            )
+
+        exists = None
+        message = message_valid
+        if check_existence:
+            exists = False
+            lookups = purl_to_lookups(purl)
+            packages = Package.objects.filter(**lookups)
+            if packages.exists():
+                exists = True
+            else:
+                versionless_purl = PackageURL(
+                    type=package_url.type,
+                    namespace=package_url.namespace,
+                    name=package_url.name,
+                )
+                all_versions = get_all_versions_plain(versionless_purl)
+                if (all_versions and not package_url.version) or (
+                    package_url.version in all_versions
+                ):
+                    # True, if requested purl has no version and any version of package exists upstream.
+                    # True, if requested purl.version exists upstream.
+                    exists = True
+            message = message_valid_and_exists if exists else message_valid_but_does_not_exist
+
+        return Response(
+            {
+                "valid": True,
+                "exists": exists,
+                "message": message,
+                "purl": purl,
+            }
+        )
 
 
 def get_resolved_purls(packages, supported_ecosystems):
