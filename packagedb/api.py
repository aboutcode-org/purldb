--- conflicted
+++ resolved
@@ -17,12 +17,26 @@
 from django_filters.filters import Filter
 from django_filters.filters import OrderingFilter
 from django_filters.rest_framework import FilterSet
+from drf_spectacular.utils import OpenApiParameter
+from drf_spectacular.utils import extend_schema
+from packageurl import PackageURL
+from packageurl.contrib.django.utils import purl_to_lookups
+from rest_framework import mixins
+from rest_framework import status
+from rest_framework import viewsets
+from rest_framework.decorators import action
+from rest_framework.response import Response
+from rest_framework.throttling import AnonRateThrottle
+from univers.version_constraint import InvalidConstraintsError
+from univers.version_range import RANGE_CLASS_BY_SCHEMES
+from univers.version_range import VersionRange
+from univers.versions import InvalidVersion
+
 from matchcode.api import MultipleCharFilter
 from matchcode.api import MultipleCharInFilter
-
-from minecode import priority_router
 # UnusedImport here!
 # But importing the mappers and visitors module triggers routes registration
+from minecode import priority_router
 from minecode import visitors  # NOQA
 from minecode.models import PriorityResourceURI
 from minecode.models import ScannableURI
@@ -37,6 +51,8 @@
 from packagedb.package_managers import get_api_package_name
 from packagedb.package_managers import get_version_fetcher
 from packagedb.serializers import DependentPackageSerializer
+from packagedb.serializers import IndexPackagesResponseSerializer
+from packagedb.serializers import IndexPackagesSerializer
 from packagedb.serializers import PackageAPISerializer
 from packagedb.serializers import PackageSetAPISerializer
 from packagedb.serializers import PackageWatchAPISerializer
@@ -47,44 +63,8 @@
 from packagedb.serializers import PurlValidateSerializer
 from packagedb.serializers import ResourceAPISerializer
 from packagedb.throttling import StaffUserRateThrottle
-from packageurl import PackageURL
-from packageurl.contrib.django.utils import purl_to_lookups
-from rest_framework import mixins
-from rest_framework import status
-from rest_framework import viewsets
-from rest_framework.decorators import action
-from rest_framework.response import Response
-from rest_framework.throttling import AnonRateThrottle
-from univers.version_constraint import InvalidConstraintsError
-from univers.version_range import RANGE_CLASS_BY_SCHEMES
-from univers.version_range import VersionRange
-from univers.versions import InvalidVersion
-
-<<<<<<< HEAD
-from matchcode.api import MultipleCharFilter, MultipleCharInFilter
-# UnusedImport here!
-# But importing the mappers and visitors module triggers routes registration
-from minecode import visitors  # NOQA
-from minecode import priority_router
-from minecode.models import PriorityResourceURI, ScannableURI
-from minecode.route import NoRouteAvailable
-from packagedb.filters import PackageSearchFilter
-from packagedb.models import Package, PackageContentType, PackageSet, Resource
-from packagedb.package_managers import (VERSION_API_CLASSES_BY_PACKAGE_TYPE,
-                                        get_api_package_name,
-                                        get_version_fetcher)
-from packagedb.serializers import (DependentPackageSerializer,
-                                   PackageAPISerializer,
-                                   PackageSetAPISerializer, PartySerializer, PurlValidateResponseSerializer, PurlValidateSerializer,
-                                   ResourceAPISerializer)
-from drf_spectacular.utils import extend_schema
-from drf_spectacular.utils import OpenApiParameter
-from packagedb.serializers import IndexPackagesSerializer
-from packagedb.serializers import IndexPackagesResponseSerializer
-from packagedb.throttling import StaffUserRateThrottle
-=======
+
 logger = logging.getLogger(__name__)
->>>>>>> 1ad3a01c
 
 
 class CreateListRetrieveUpdateViewSet(
