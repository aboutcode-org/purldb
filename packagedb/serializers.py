--- conflicted
+++ resolved
@@ -335,7 +335,6 @@
         ]
 
 
-<<<<<<< HEAD
 class PackageVersSerializer(Serializer):
     purl = CharField()
     vers = CharField(required=False)
@@ -373,7 +372,6 @@
         child=CharField(),
         help_text="List of vers range that are not supported by the univers or package_manager."
     )
-=======
 class PurlValidateResponseSerializer(Serializer):
     valid = BooleanField()
     exists = BooleanField(required=False)
@@ -382,5 +380,4 @@
 
 class PurlValidateSerializer(Serializer):
     purl = CharField(required=True)
-    check_existence = BooleanField(required=False, default=False)
->>>>>>> f05b3fd9
+    check_existence = BooleanField(required=False, default=False)