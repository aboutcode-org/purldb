#
# Copyright (c) nexB Inc. and others. All rights reserved.
# purldb is a trademark of nexB Inc.
# SPDX-License-Identifier: Apache-2.0
# See http://www.apache.org/licenses/LICENSE-2.0 for the license text.
# See https://github.com/aboutcode-org/purldb for support or download.
# See https://aboutcode.org for more information about nexB OSS projects.
#

import json
import os
from pathlib import Path

import requests
import saneyaml

from aboutcode.hashid import PURLS_FILENAME
<<<<<<< HEAD
=======
from git import Repo

from scanpipe.pipes.federatedcode import delete_local_clone
from scanpipe.pipes.federatedcode import commit_and_push_changes
>>>>>>> c468a762

# states:
# note: a state is null when mining starts
INITIAL_SYNC_STATE = "initial-sync"
PERIODIC_SYNC_STATE = "periodic-sync"


MINECODE_PIPELINES_CONFIG_REPO = "https://github.com/aboutcode-data/minecode-pipelines-config/"


def fetch_checkpoint_from_github(config_repo, checkpoint_path):
    repo_name = config_repo.split("github.com")[-1]
    checkpoints_file = (
        "https://raw.githubusercontent.com/" + repo_name + "refs/heads/main/" + checkpoint_path
    )
    response = requests.get(checkpoints_file)
    if not response.ok:
        return {}

    checkpoint_data = json.loads(response.text)
    return checkpoint_data


def get_checkpoint_from_file(cloned_repo, path):
    checkpoint_path = os.path.join(cloned_repo.working_dir, path)
    with open(checkpoint_path) as f:
        checkpoint_data = json.load(f)
    return checkpoint_data or {}


def update_checkpoints_in_github(checkpoint, cloned_repo, path):
    from scanpipe.pipes.federatedcode import commit_and_push_changes

    checkpoint_path = os.path.join(cloned_repo.working_dir, path)
    write_data_to_json_file(path=checkpoint_path, data=checkpoint)
    commit_message = """Update federatedcode purl mining checkpoint"""
    commit_and_push_changes(
        repo=cloned_repo,
        files_to_commit=[checkpoint_path],
        commit_message=commit_message,
    )


def get_mined_packages_from_checkpoint(config_repo, checkpoint_path):
    checkpoint = fetch_checkpoint_from_github(
        config_repo=config_repo,
        checkpoint_path=checkpoint_path,
    )
    return checkpoint.get("packages_mined", [])


def update_mined_packages_in_checkpoint(packages, config_repo, cloned_repo, checkpoint_path):
    mined_packages = get_mined_packages_from_checkpoint(
        config_repo=config_repo,
        checkpoint_path=checkpoint_path,
    )
    packages = {"packages_mined": packages + mined_packages}
    update_checkpoints_in_github(
        checkpoint=packages,
        cloned_repo=cloned_repo,
        path=checkpoint_path,
    )


def write_packageurls_to_file(repo, base_dir, packageurls):
    purl_file_rel_path = os.path.join(base_dir, PURLS_FILENAME)
    purl_file_full_path = Path(repo.working_dir) / purl_file_rel_path
    write_data_to_yaml_file(path=purl_file_full_path, data=packageurls)
    return purl_file_rel_path


def write_data_to_yaml_file(path, data):
    if isinstance(path, str):
        path = Path(path)

    path.parent.mkdir(parents=True, exist_ok=True)
    with open(path, encoding="utf-8", mode="w") as f:
        f.write(saneyaml.dump(data))


def write_data_to_json_file(path, data):
    if isinstance(path, str):
        path = Path(path)

    path.parent.mkdir(parents=True, exist_ok=True)
    with open(path, "w", encoding="utf-8") as f:
        json.dump(data, f, indent=4)


def delete_cloned_repos(repos, logger=None):
    from scanpipe.pipes.federatedcode import delete_local_clone

    if not repos:
        return

    for repo in repos:
        if logger:
            logger(f"Deleting local clone at: {repo.working_dir}")
        delete_local_clone(repo)


def get_changed_files(repo: Repo, commit_x: str = None, commit_y: str = None):
    """
    Return a list of files changed between two commits using GitPython.
    Includes added, modified, deleted, and renamed files.
    - commit_x: base commit (or the empty tree hash for the first commit)
    - commit_y: target commit (defaults to HEAD if not provided)
    """
    EMPTY_TREE_HASH = "4b825dc642cb6eb9a060e54bf8d69288fbee4904"

    if commit_y is None:
        commit_y = repo.head.commit.hexsha
    commit_y_obj = repo.commit(commit_y)

    if commit_x is None or commit_x == EMPTY_TREE_HASH:
        # First commit case: diff against empty tree
        diff_index = commit_y_obj.diff(EMPTY_TREE_HASH, R=True)
    else:
        commit_x_obj = repo.commit(commit_x)
        diff_index = commit_x_obj.diff(commit_y_obj, R=True)

    changed_files = {item.a_path or item.b_path for item in diff_index}
    return list(changed_files)


def get_last_commit(repo, ecosystem):
    """
    Retrieve the last mined commit for a given ecosystem.
    This function reads a JSON checkpoint file from the repository, which stores
    mining progress. Each checkpoint contains the "last_commit" from the package
    index (e.g., PyPI) that was previously mined.
    https://github.com/AyanSinhaMahapatra/minecode-test/blob/main/minecode_checkpoints/pypi.json
    https://github.com/ziadhany/cargo-test/blob/main/minecode_checkpoints/cargo.json
    """

    last_commit_file_path = (
        Path(repo.working_tree_dir) / "minecode_checkpoints" / f"{ecosystem}.json"
    )
    try:
        with open(last_commit_file_path) as f:
            settings_data = json.load(f)
    except FileNotFoundError:
        return
    return settings_data.get("last_commit")


def get_commit_at_distance_ahead(
    repo: Repo,
    current_commit: str,
    num_commits_ahead: int = 10,
    branch_name: str = "master",
) -> str:
    """
    Return the commit hash that is `num_commits_ahead` commits ahead of `current_commit`
    on the given branch.
    """
    if not current_commit:
        current_commit = "4b825dc642cb6eb9a060e54bf8d69288fbee4904"
    revs = repo.git.rev_list(f"^{current_commit}", branch_name).splitlines()
    if len(revs) < num_commits_ahead:
        raise ValueError(f"Not enough commits ahead; only {len(revs)} available.")
    return revs[-num_commits_ahead]<|MERGE_RESOLUTION|>--- conflicted
+++ resolved
@@ -15,13 +15,6 @@
 import saneyaml
 
 from aboutcode.hashid import PURLS_FILENAME
-<<<<<<< HEAD
-=======
-from git import Repo
-
-from scanpipe.pipes.federatedcode import delete_local_clone
-from scanpipe.pipes.federatedcode import commit_and_push_changes
->>>>>>> c468a762
 
 # states:
 # note: a state is null when mining starts
