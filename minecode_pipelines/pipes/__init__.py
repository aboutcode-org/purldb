--- conflicted
+++ resolved
@@ -9,45 +9,11 @@
 
 import json
 import os
-<<<<<<< HEAD
+from pathlib import Path
+
 import requests
-from datetime import datetime
+import saneyaml
 
-=======
-import json
-import requests
->>>>>>> fba0889c
-import saneyaml
-from aboutcode import hashid
-from scanpipe.pipes import federatedcode
-
-
-MINECODE_SETTINGS_REPO = "https://github.com/AyanSinhaMahapatra/minecode-test/"
-
-
-def fetch_last_serial_mined(
-    settings_repo=MINECODE_SETTINGS_REPO,
-    settings_path=None,
-):
-    """
-    Fetch "last_serial" for the last mined packages.
-
-<<<<<<< HEAD
-    This is a simple JSON in a github repo containing mining checkpoints
-    with the "last_serial" from the pypi index which was mined. Example:
-    https://github.com/AyanSinhaMahapatra/minecode-test/blob/main/minecode_checkpoints/pypi.json
-    """
-    repo_name = settings_repo.split("github.com")[-1]
-    minecode_checkpoint_pypi = (
-        "https://raw.githubusercontent.com/" + repo_name + "refs/heads/main/" + settings_path
-    )
-    response = requests.get(minecode_checkpoint_pypi)
-    if not response.ok:
-        return
-
-    settings_data = json.loads(response.text)
-    return settings_data.get("last_serial")
-=======
 from scanpipe.pipes.federatedcode import delete_local_clone
 from scanpipe.pipes.federatedcode import commit_and_push_changes
 
@@ -110,7 +76,6 @@
     purl_file_full_path = Path(repo.working_dir) / purl_file_rel_path
     write_data_to_yaml_file(path=purl_file_full_path, data=packageurls)
     return purl_file_rel_path
->>>>>>> fba0889c
 
 
 def write_data_to_yaml_file(path, data):
@@ -122,55 +87,6 @@
         f.write(saneyaml.dump(data))
 
 
-<<<<<<< HEAD
-def update_last_serial_mined(
-    last_serial,
-    settings_repo=MINECODE_SETTINGS_REPO,
-    settings_path=None,
-):
-    settings_data = {
-        "date": str(datetime.now()),
-        "last_serial": last_serial,
-    }
-    cloned_repo = federatedcode.clone_repository(repo_url=settings_repo)
-    settings_path = os.path.join(cloned_repo.working_dir, settings_path)
-    write_data_to_file(path=settings_path, data=settings_data)
-    federatedcode.commit_and_push_changes(repo=cloned_repo, file_to_commit=settings_path)
-
-
-def create_package_path(package):
-    path_elements = hashid.package_path_elements(package)
-    _, core_path, _, _ = path_elements
-    ppath = core_path / hashid.PURLS_FILENAME
-    return ppath
-
-
-def write_purls_to_repo(repo, package, packages, commit_message="",push_commit=False):
-    # save purls to yaml
-    path_elements = hashid.package_path_elements(package)
-    _, core_path, _, _ = path_elements
-    ppath = core_path / hashid.PURLS_FILENAME
-    purls = [p.purl for p in packages]
-    federatedcode.write_data_as_yaml(
-        base_path=repo.working_dir,
-        file_path=ppath,
-        data=purls,
-    )
-
-    change_type = "Add" if ppath in repo.untracked_files else "Update"
-    commit_message = f"""\
-    {change_type} list of available {package} versions
-    """
-    federatedcode.commit_changes(
-        repo=repo,
-        files_to_commit=[ppath],
-        commit_message=commit_message,
-    )
-
-    # see if we should push
-    if push_commit:
-        federatedcode.push_changes(repo=repo)
-=======
 def write_data_to_json_file(path, data):
     if isinstance(path, str):
         path = Path(path)
@@ -187,5 +103,4 @@
     for repo in repos:
         if logger:
             logger(f"Deleting local clone at: {repo.working_dir}")
-        delete_local_clone(repo)
->>>>>>> fba0889c
+        delete_local_clone(repo)