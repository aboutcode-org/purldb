# SPDX-License-Identifier: Apache-2.0
#
# http://nexb.com and https://github.com/aboutcode-org/scancode.io
# The ScanCode.io software is licensed under the Apache License version 2.0.
# Data generated with ScanCode.io is provided as-is without warranties.
# ScanCode is a trademark of nexB Inc.
#
# You may not use this software except in compliance with the License.
# You may obtain a copy of the License at: http://apache.org/licenses/LICENSE-2.0
# Unless required by applicable law or agreed to in writing, software distributed
# under the License is distributed on an "AS IS" BASIS, WITHOUT WARRANTIES OR
# CONDITIONS OF ANY KIND, either express or implied. See the License for the
# specific language governing permissions and limitations under the License.
#
# Data Generated with ScanCode.io is provided on an "AS IS" BASIS, WITHOUT WARRANTIES
# OR CONDITIONS OF ANY KIND, either express or implied. No content created from
# ScanCode.io should be considered or used as legal advice. Consult an Attorney
# for any legal advice.
#
# ScanCode.io is a free software code scanning tool from nexB Inc. and others.
# Visit https://github.com/aboutcode-org/scancode.io for support and download.

from datetime import datetime

from minecode_pipelines.pipes import fetch_checkpoint_from_github
from minecode_pipelines.pipes import update_checkpoints_in_github
from minecode_pipelines.pipes import get_mined_packages_from_checkpoint
from minecode_pipelines.pipes import update_mined_packages_in_checkpoint
from minecode_pipelines.pipes import get_packages_file_from_checkpoint
from minecode_pipelines.pipes import update_checkpoint_state
from minecode_pipelines.pipes import write_packages_json
from minecode_pipelines.pipes import MINECODE_PIPELINES_CONFIG_REPO
from minecode_pipelines.pipes import INITIAL_SYNC_STATE
from minecode_pipelines.pipes import PERIODIC_SYNC_STATE


from minecode_pipelines.miners.pypi import get_pypi_packages
from minecode_pipelines.miners.pypi import get_pypi_packageurls
from minecode_pipelines.miners.pypi import load_pypi_packages
from minecode_pipelines.miners.pypi import PYPI_REPO


from minecode_pipelines.miners.pypi import PYPI_TYPE
from minecode_pipelines.utils import get_temp_dir

from scanpipe.pipes.federatedcode import delete_local_clone
from packageurl import PackageURL
from scanpipe.pipes.federatedcode import clone_repository

# If True, show full details on fetching packageURL for
# a package name present in the index
LOG_PACKAGEURL_DETAILS = False


PACKAGE_FILE_NAME = "PypiPackages.json"
PYPI_SIMPLE_CHECKPOINT_PATH = "pypi/simple_index/" + PACKAGE_FILE_NAME
PYPI_CHECKPOINT_PATH = "pypi/checkpoints.json"
PYPI_PACKAGES_CHECKPOINT_PATH = "pypi/packages_checkpoint.json"


# We are testing and storing mined packageURLs in one single repo per ecosystem for now
MINECODE_DATA_PYPI_REPO = "https://github.com/aboutcode-data/minecode-data-pypi-test"


def mine_pypi_packages(logger=None):
    """
    Mine pypi package names from pypi simple and save to checkpoints,
    or get packages from saved checkpoints. We have 3 cases:
    1. periodic sync: we get latest packages newly released in pypi, for a period
    2. intial sync: we get packages from checkpoint which we're trying to sync upto
    3. first sync: we get latest packages from pypi and save to checkpoints
    """

    pypi_checkpoints = fetch_checkpoint_from_github(
        config_repo=MINECODE_PIPELINES_CONFIG_REPO,
        checkpoint_path=PYPI_CHECKPOINT_PATH,
    )
    state = pypi_checkpoints.get("state")
    if logger:
        logger(f"Mining state from checkpoint: {state}")

    config_repo = clone_repository(
        repo_url=MINECODE_PIPELINES_CONFIG_REPO,
        clone_path=get_temp_dir(),
        logger=logger,
    )

    if state == INITIAL_SYNC_STATE:
        if logger:
            logger("Getting packages from pypi checkpoint")
        packages_file = get_packages_file_from_checkpoint(
            config_repo=MINECODE_PIPELINES_CONFIG_REPO,
            checkpoint_path=PYPI_SIMPLE_CHECKPOINT_PATH,
            name=PACKAGE_FILE_NAME,
        )
        return packages_file, state, config_repo

    if logger:
        logger("Getting packages from pypi simple index")

    packages = get_pypi_packages(pypi_repo=PYPI_REPO, logger=logger)
    packages_file = write_packages_json(packages=packages, name=PACKAGE_FILE_NAME)

    if not state:
        if logger:
            logger("Checkpointing packages from pypi simple index")
        update_checkpoints_in_github(
            checkpoint=packages,
            cloned_repo=config_repo,
            path=PYPI_SIMPLE_CHECKPOINT_PATH,
            logger=logger,
        )
        if logger:
            logger(f"Updating checkpoint mining state to: {INITIAL_SYNC_STATE}")
        update_checkpoint_state(
<<<<<<< HEAD
            cloned_repo=cloned_repo,
            state=INITIAL_SYNC_STATE,
            checkpoint_path=PYPI_CHECKPOINT_PATH,
=======
            cloned_repo=config_repo,
            state=INITIAL_SYNC_STATE,
            logger=logger,
>>>>>>> de2cb7fc
        )

    return packages_file, state, config_repo


def fetch_last_serial_mined(config_repo, settings_path):
    """
    Fetch "last_serial" for the last mined packages.

    This is a simple JSON in a github repo containing mining checkpoints
    with the "last_serial" from the pypi index which was mined. Example:
    https://github.com/aboutcode-data/minecode-pipelines-config/blob/main/pypi/checkpoints.json
    """
    checkpoints = fetch_checkpoint_from_github(
        config_repo=config_repo,
        checkpoint_path=settings_path,
    )
    return checkpoints.get("last_serial")


<<<<<<< HEAD
=======
def update_checkpoint_state(
    cloned_repo,
    state,
    config_repo=MINECODE_PIPELINES_CONFIG_REPO,
    checkpoint_path=PYPI_CHECKPOINT_PATH,
    logger=None,
):
    checkpoint = fetch_checkpoint_from_github(
        config_repo=config_repo,
        checkpoint_path=checkpoint_path,
    )
    checkpoint["state"] = state
    checkpoint["last_updated"] = str(datetime.now())
    update_checkpoints_in_github(
        checkpoint=checkpoint,
        cloned_repo=cloned_repo,
        path=checkpoint_path,
        logger=logger,
    )


>>>>>>> de2cb7fc
def update_pypi_checkpoints(
    last_serial,
    state,
    cloned_repo,
    checkpoint_path=PYPI_CHECKPOINT_PATH,
    logger=None,
):
    checkpoint = {
        "last_updated": str(datetime.now()),
        "state": state,
        "last_serial": last_serial,
    }
    update_checkpoints_in_github(
        checkpoint=checkpoint,
        cloned_repo=cloned_repo,
        path=checkpoint_path,
        logger=logger,
    )


<<<<<<< HEAD
def mine_and_publish_pypi_packageurls(packages_file, state, logger=None):
=======
def get_packages_file_from_checkpoint(config_repo, checkpoint_path, name):
    packages = fetch_checkpoint_from_github(
        config_repo=config_repo,
        checkpoint_path=checkpoint_path,
    )
    return write_packages_json(packages, name=name)


def get_pypi_packages_to_sync(packages_file, state, logger=None):
>>>>>>> de2cb7fc
    last_serial_fetched = fetch_last_serial_mined(
        config_repo=MINECODE_PIPELINES_CONFIG_REPO,
        settings_path=PYPI_CHECKPOINT_PATH,
    )
    if logger:
        logger(f"Last serial number mined: {last_serial_fetched}")
        logger(f"Mining state: {state}")

    # this is either from pypi or from checkpoints
    last_serial, packages = load_pypi_packages(packages_file)
    if logger:
        logger(f"Last serial number fetched from index/checkpoint: {last_serial}")
        logger(f"# of package names fetched from index/checkpoint: {len(packages)}")

    if not packages:
        return packages, last_serial

    synced_packages = get_mined_packages_from_checkpoint(
        config_repo=MINECODE_PIPELINES_CONFIG_REPO,
        checkpoint_path=PYPI_PACKAGES_CHECKPOINT_PATH,
    )
    if not state:
        if logger:
            logger("Initializing package mining:")
        packages_to_sync = packages

    elif state == PERIODIC_SYNC_STATE:
        # We are all synced up from the index
        if last_serial == last_serial_fetched:
            return [], last_serial

        packages_to_sync = [
            package
            for package in packages
            if last_serial_fetched < package.get("_last-serial")
            and package.get("name") not in synced_packages
        ]
        if logger:
            logger(
                f"Starting periodic package mining for {len(packages_to_sync)} packages, "
                f"which has been released after serial: {last_serial_fetched}"
            )

    elif state == INITIAL_SYNC_STATE:
        packages_to_sync = [
            package for package in packages if package.get("name") not in synced_packages
        ]
        if logger:
            logger(
                f"Starting initial package mining for {len(packages_to_sync)} packages from checkpoint"
            )

    return packages_to_sync, last_serial


def mine_and_publish_pypi_packageurls(packages_to_sync, packages_mined, logger=None):

    for package in packages_to_sync:
        if not package:
            continue

        # fetch packageURLs for package
        name = package.get("name")
        if logger and LOG_PACKAGEURL_DETAILS:
            logger(f"getting packageURLs for package: {name}")

        # get repo and path for package
        base_purl = PackageURL(type=PYPI_TYPE, name=name).to_string()
        packageurls = get_pypi_packageurls(name)
        if not packageurls:
            if logger and LOG_PACKAGEURL_DETAILS:
                logger(f"Package versions not present for package: {name}")

            # We don't want to try fetching versions for these again
            packages_mined.append(base_purl)
            continue

        if logger and LOG_PACKAGEURL_DETAILS:
            logger(f"getting packageURLs for package: {base_purl}:")
            purls_string = " ".join(packageurls)
            logger(f"packageURLs: {purls_string}")

        yield base_purl, packageurls


def save_mined_packages_in_checkpoint(packages_mined, config_repo, logger=None):
    """Update mined packages checkpoint after processing a batch of packages."""
    if logger:
        logger(f"Checkpointing processed packages to: {PYPI_PACKAGES_CHECKPOINT_PATH}")

    update_mined_packages_in_checkpoint(
        packages=packages_mined,
        cloned_repo=config_repo,
        config_repo=MINECODE_PIPELINES_CONFIG_REPO,
        checkpoint_path=PYPI_PACKAGES_CHECKPOINT_PATH,
        logger=logger,
    )


<<<<<<< HEAD
    # If we are finished mining all the packages in the intial sync, we can now
=======
def update_state_and_checkpoints(config_repo, last_serial, logger=None):
    # If we are finshed mining all the packages in the intial sync, we can now
>>>>>>> de2cb7fc
    # periodically sync the packages from latest
    if state == INITIAL_SYNC_STATE:
        if logger:
            logger(f"{INITIAL_SYNC_STATE} completed. starting: {PERIODIC_SYNC_STATE}")

        state = PERIODIC_SYNC_STATE
        update_checkpoint_state(
            cloned_repo=config_repo,
            state=state,
            logger=logger,
        )
<<<<<<< HEAD

    # refresh packages checkpoint once to only checkpoint new packages
    update_checkpoints_in_github(
        checkpoint={"packages_mined": []},
        cloned_repo=cloned_config_repo,
        path=PYPI_PACKAGES_CHECKPOINT_PATH,
    )
=======
        # refresh packages checkpoint once to only checkpoint new packages
        update_checkpoints_in_github(
            checkpoint={"packages_mined": []},
            cloned_repo=config_repo,
            path=PYPI_PACKAGES_CHECKPOINT_PATH,
            logger=logger,
        )
>>>>>>> de2cb7fc

    # update last_serial to minecode checkpoints whenever we finish mining
    # either from checkpoints or from the latest pypi
    if logger:
        logger(f"Updating checkpoint at: {PYPI_CHECKPOINT_PATH} with last serial: {last_serial}")
    update_pypi_checkpoints(
        last_serial=last_serial,
        state=state,
        cloned_repo=config_repo,
        logger=logger,
    )

    if logger:
        logger(f"Deleting local clone at: {config_repo.working_dir}")
    delete_local_clone(config_repo)<|MERGE_RESOLUTION|>--- conflicted
+++ resolved
@@ -113,15 +113,10 @@
         if logger:
             logger(f"Updating checkpoint mining state to: {INITIAL_SYNC_STATE}")
         update_checkpoint_state(
-<<<<<<< HEAD
-            cloned_repo=cloned_repo,
+            cloned_repo=config_repo,
             state=INITIAL_SYNC_STATE,
             checkpoint_path=PYPI_CHECKPOINT_PATH,
-=======
-            cloned_repo=config_repo,
-            state=INITIAL_SYNC_STATE,
             logger=logger,
->>>>>>> de2cb7fc
         )
 
     return packages_file, state, config_repo
@@ -142,8 +137,6 @@
     return checkpoints.get("last_serial")
 
 
-<<<<<<< HEAD
-=======
 def update_checkpoint_state(
     cloned_repo,
     state,
@@ -165,7 +158,6 @@
     )
 
 
->>>>>>> de2cb7fc
 def update_pypi_checkpoints(
     last_serial,
     state,
@@ -186,9 +178,6 @@
     )
 
 
-<<<<<<< HEAD
-def mine_and_publish_pypi_packageurls(packages_file, state, logger=None):
-=======
 def get_packages_file_from_checkpoint(config_repo, checkpoint_path, name):
     packages = fetch_checkpoint_from_github(
         config_repo=config_repo,
@@ -198,7 +187,6 @@
 
 
 def get_pypi_packages_to_sync(packages_file, state, logger=None):
->>>>>>> de2cb7fc
     last_serial_fetched = fetch_last_serial_mined(
         config_repo=MINECODE_PIPELINES_CONFIG_REPO,
         settings_path=PYPI_CHECKPOINT_PATH,
@@ -298,12 +286,8 @@
     )
 
 
-<<<<<<< HEAD
-    # If we are finished mining all the packages in the intial sync, we can now
-=======
 def update_state_and_checkpoints(config_repo, last_serial, logger=None):
     # If we are finshed mining all the packages in the intial sync, we can now
->>>>>>> de2cb7fc
     # periodically sync the packages from latest
     if state == INITIAL_SYNC_STATE:
         if logger:
@@ -315,23 +299,14 @@
             state=state,
             logger=logger,
         )
-<<<<<<< HEAD
 
     # refresh packages checkpoint once to only checkpoint new packages
     update_checkpoints_in_github(
         checkpoint={"packages_mined": []},
-        cloned_repo=cloned_config_repo,
+        cloned_repo=config_repo,
         path=PYPI_PACKAGES_CHECKPOINT_PATH,
-    )
-=======
-        # refresh packages checkpoint once to only checkpoint new packages
-        update_checkpoints_in_github(
-            checkpoint={"packages_mined": []},
-            cloned_repo=config_repo,
-            path=PYPI_PACKAGES_CHECKPOINT_PATH,
-            logger=logger,
-        )
->>>>>>> de2cb7fc
+        logger=logger,
+    )
 
     # update last_serial to minecode checkpoints whenever we finish mining
     # either from checkpoints or from the latest pypi
