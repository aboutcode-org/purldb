#
# Copyright (c) nexB Inc. and others. All rights reserved.
# purldb is a trademark of nexB Inc.
# SPDX-License-Identifier: Apache-2.0
# See http://www.apache.org/licenses/LICENSE-2.0 for the license text.
# See https://github.com/aboutcode-org/purldb for support or download.
# See https://aboutcode.org for more information about nexB OSS projects.
#

<<<<<<< HEAD
VERSION = "0.0.1b8"
=======
VERSION = "0.0.1b15"
>>>>>>> c4fbf73a
<|MERGE_RESOLUTION|>--- conflicted
+++ resolved
@@ -7,8 +7,5 @@
 # See https://aboutcode.org for more information about nexB OSS projects.
 #
 
-<<<<<<< HEAD
-VERSION = "0.0.1b8"
-=======
-VERSION = "0.0.1b15"
->>>>>>> c4fbf73a
+
+VERSION = "0.0.1b15"