--- conflicted
+++ resolved
@@ -7,9 +7,5 @@
 # See https://aboutcode.org for more information about nexB OSS projects.
 #
 
-<<<<<<< HEAD
-VERSION = "0.0.1b16"
-=======
 
-VERSION = "0.0.1b42"
->>>>>>> f465c45b
+VERSION = "0.0.1b42"