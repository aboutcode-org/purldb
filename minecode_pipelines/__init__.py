--- conflicted
+++ resolved
@@ -8,8 +8,4 @@
 #
 
 
-<<<<<<< HEAD
-VERSION = "0.0.1b19"
-=======
-VERSION = "0.0.1b20"
->>>>>>> bf14b825
+VERSION = "0.0.1b21"