--- conflicted
+++ resolved
@@ -43,13 +43,9 @@
     django-environ == 0.11.2
     django-rq == 2.10.1
     djangorestframework == 3.14.0
-<<<<<<< HEAD
-    django-filter == 23.3
+    django-filter == 23.5
     drf-spectacular == 0.26.5
-=======
-    django-filter == 23.5
     fetchcode == 0.3.0
->>>>>>> 1ad3a01c
     gunicorn == 21.2.0
     ftputil == 5.0.4
     jawa == 2.2.0
