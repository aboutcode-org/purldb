[metadata]
name = purldb
version = 6.0.0
license_files =
    LICENSE
    AUTHORS.rst
    CHANGELOG.rst
author = nexB. Inc. and others
author_email = info@aboutcode.org
license = Apache-2.0 AND CC-BY-SA-4.0

# description must be on ONE line https://github.com/pypa/setuptools/issues/1390
description = A Django-based utility to collect Package data and Resources for collection and matching.
long_description = file:README.rst
long_description_content_type = text/x-rst
<<<<<<< HEAD
url = https://github.com/aboutcode-org/purldb
=======
url = https://github.com/aboutcode-org/skeleton

author = nexB. Inc. and others
author_email = info@aboutcode.org
>>>>>>> 4f9751c0

classifiers =
    Intended Audience :: Developers
    Programming Language :: Python :: 3
    Programming Language :: Python :: 3 :: Only
    Topic :: Utilities

keywords =
    matchcode
    packagedb
    scancode
    purl
    purldb
    clearcode

<<<<<<< HEAD

[options]
=======
license_files =
    apache-2.0.LICENSE
    NOTICE
    AUTHORS.rst
    CHANGELOG.rst
    CODE_OF_CONDUCT.rst
    README.rst

[options]
python_requires = >=3.9

package_dir =
    =src
>>>>>>> 4f9751c0
packages = find:
include_package_data = true
zip_safe = false
install_requires =
    aboutcode.pipeline >= 0.2.1
    arrow >= 1.3.0
    bitarray >= 2.9.2
    debian-inspector >= 31.1.0
    commoncode >= 32.2.0
    Django >= 5.1.4
    django-environ >= 0.11.2
    django-rq >= 3.0.0
    djangorestframework >= 3.15.2
    django-filter >= 24.3
    drf-spectacular >= 0.27.2
    fetchcode >= 0.5.1
    gunicorn >= 23.0.0
    ftputil >= 5.1.0
    jawa >= 2.2.0
    markdown >= 3.6
    natsort >= 8.4.0
    packageurl-python >= 0.16.0
    psycopg[binary] >= 3.2.3
    PyGithub >= 2.3.0
    reppy2 >= 0.3.6
    rq-scheduler >= 0.14.0
    rubymarshal == 1.0.3
    scancode-toolkit[packages] >= 32.3.0
    urlpy >= 0.5
    matchcode-toolkit >= 7.2.1
    purl2vcs >= 2.0.0
    univers >= 30.12.1
    scancodeio @ git+https://github.com/aboutcode-org/scancode.io.git@b7bc7c9efc6d995967b70eb83695271bd1edc3b9
    gitpython >= 3.1.43
    samecode >= 0.5.1
    # FederatedCode integration
    aboutcode.federatedcode >= 0.1.0
setup_requires = setuptools_scm[toml] >= 4


[options.packages.find]
where = .

[options.extras_require]
dev =
    pytest >= 7.0.1
    pytest-xdist >= 2
<<<<<<< HEAD
    pytest-django
    aboutcode-toolkit >= 6.0.0
    black
    mock
    flot
    ruff
    django-debug-toolbar

docs =
    Sphinx>=5.0.2, < 8.2.0
=======
    aboutcode-toolkit >= 7.0.2
    twine
    ruff
    Sphinx>=5.0.2
>>>>>>> 4f9751c0
    sphinx-rtd-theme>=1.0.0
    sphinx-reredirects >= 0.1.2
    doc8>=0.11.2
    sphinx-autobuild
    sphinx-rtd-dark-mode>=1.3.0
<<<<<<< HEAD
    sphinx-copybutton
    sphinx_rtd_dark_mode

[options.entry_points]
console_scripts =
    purldb = purldb:command_line

scancodeio_pipelines =
    matching = matchcode_pipeline.pipelines.matching:Matching
    d2d = scanpipe.pipelines.deploy_to_develop:DeployToDevelop
=======
    sphinx-copybutton
>>>>>>> 4f9751c0
<|MERGE_RESOLUTION|>--- conflicted
+++ resolved
@@ -13,14 +13,7 @@
 description = A Django-based utility to collect Package data and Resources for collection and matching.
 long_description = file:README.rst
 long_description_content_type = text/x-rst
-<<<<<<< HEAD
 url = https://github.com/aboutcode-org/purldb
-=======
-url = https://github.com/aboutcode-org/skeleton
-
-author = nexB. Inc. and others
-author_email = info@aboutcode.org
->>>>>>> 4f9751c0
 
 classifiers =
     Intended Audience :: Developers
@@ -36,24 +29,8 @@
     purldb
     clearcode
 
-<<<<<<< HEAD
 
 [options]
-=======
-license_files =
-    apache-2.0.LICENSE
-    NOTICE
-    AUTHORS.rst
-    CHANGELOG.rst
-    CODE_OF_CONDUCT.rst
-    README.rst
-
-[options]
-python_requires = >=3.9
-
-package_dir =
-    =src
->>>>>>> 4f9751c0
 packages = find:
 include_package_data = true
 zip_safe = false
@@ -101,29 +78,19 @@
 dev =
     pytest >= 7.0.1
     pytest-xdist >= 2
-<<<<<<< HEAD
     pytest-django
-    aboutcode-toolkit >= 6.0.0
-    black
+    aboutcode-toolkit >= 7.0.2
     mock
     flot
     ruff
     django-debug-toolbar
-
-docs =
-    Sphinx>=5.0.2, < 8.2.0
-=======
-    aboutcode-toolkit >= 7.0.2
     twine
-    ruff
     Sphinx>=5.0.2
->>>>>>> 4f9751c0
     sphinx-rtd-theme>=1.0.0
     sphinx-reredirects >= 0.1.2
     doc8>=0.11.2
     sphinx-autobuild
     sphinx-rtd-dark-mode>=1.3.0
-<<<<<<< HEAD
     sphinx-copybutton
     sphinx_rtd_dark_mode
 
@@ -133,7 +100,4 @@
 
 scancodeio_pipelines =
     matching = matchcode_pipeline.pipelines.matching:Matching
-    d2d = scanpipe.pipelines.deploy_to_develop:DeployToDevelop
-=======
-    sphinx-copybutton
->>>>>>> 4f9751c0
+    d2d = scanpipe.pipelines.deploy_to_develop:DeployToDevelop