[metadata]
name = purldb
version = 6.0.0
license_files =
    LICENSE
    AUTHORS.rst
    CHANGELOG.rst
author = nexB. Inc. and others
author_email = info@aboutcode.org
license = Apache-2.0 AND CC-BY-SA-4.0

# description must be on ONE line https://github.com/pypa/setuptools/issues/1390
description = A Django-based utility to collect Package data and Resources for collection and matching.
long_description = file:README.rst
long_description_content_type = text/x-rst
url = https://github.com/aboutcode-org/purldb

classifiers =
    Intended Audience :: Developers
    Programming Language :: Python :: 3
    Programming Language :: Python :: 3 :: Only
    Topic :: Utilities

keywords =
    matchcode
    packagedb
    scancode
    purl
    purldb
    clearcode


[options]
packages = find:
include_package_data = true
zip_safe = false
install_requires =
    aboutcode.pipeline >= 0.2.1
    arrow >= 1.3.0
    debian-inspector >= 31.1.0
    commoncode >= 32.3.0
    Django >= 5.1.11
    django-environ >= 0.12.0
    django-rq >= 3.0.1
    djangorestframework >= 3.16.0
    django-filter >= 25.1
    drf-spectacular >= 0.28.0
    fetchcode >= 0.6.0
    gunicorn >= 23.0.0
    ftputil >= 5.1.0
    jawa >= 2.2.0
    markdown >= 3.8.2
    natsort >= 8.4.0
    packageurl-python >= 0.17.3
    psycopg[binary] >= 3.2.9
    PyGithub >= 2.6.1
    reppy2 >= 0.3.6
    rq-scheduler >= 0.14.0
    rubymarshal == 1.0.3
    scancode-toolkit[packages] >= 32.4.0
    urlpy >= 0.5
    matchcode-toolkit >= 7.2.2
    purl2vcs >= 2.0.0
<<<<<<< HEAD
    univers >= 30.12.1
    scancodeio @ git+https://github.com/aboutcode-org/scancode.io@f3a581171e201e5fdb20962115a661b4eb4a7850
=======
    univers >= 31.0.0
    scancodeio >= 35.3.0
>>>>>>> fba0889c
    GitPython >= 3.1.44
    samecode >= 0.5.1
    # FederatedCode integration
    aboutcode.federatedcode >= 0.1.0
setup_requires = setuptools_scm[toml] >= 4


[options.packages.find]
where = .

[options.extras_require]
dev =
    pytest >= 7.0.1
    pytest-xdist >= 2
    pytest-django
    aboutcode-toolkit >= 11.1.1
    mock
    flot
    ruff
    django-debug-toolbar
    twine
    Sphinx>=5.0.2
    sphinx-rtd-theme>=1.0.0
    sphinx-reredirects >= 0.1.2
    doc8>=0.11.2
    sphinx-autobuild
    sphinx-rtd-dark-mode>=1.3.0
    sphinx-copybutton
    sphinx_rtd_dark_mode

[options.entry_points]
console_scripts =
    purldb = purldb:command_line

scancodeio_pipelines =
    matching = matchcode_pipeline.pipelines.matching:Matching
    d2d = scanpipe.pipelines.deploy_to_develop:DeployToDevelop
    mine_maven = minecode_pipeline.pipelines.mine_maven:MineMaven<|MERGE_RESOLUTION|>--- conflicted
+++ resolved
@@ -61,13 +61,8 @@
     urlpy >= 0.5
     matchcode-toolkit >= 7.2.2
     purl2vcs >= 2.0.0
-<<<<<<< HEAD
-    univers >= 30.12.1
+    univers >= 31.0.0
     scancodeio @ git+https://github.com/aboutcode-org/scancode.io@f3a581171e201e5fdb20962115a661b4eb4a7850
-=======
-    univers >= 31.0.0
-    scancodeio >= 35.3.0
->>>>>>> fba0889c
     GitPython >= 3.1.44
     samecode >= 0.5.1
     # FederatedCode integration
