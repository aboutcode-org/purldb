--- conflicted
+++ resolved
@@ -84,13 +84,8 @@
     doc8==0.11.2
 
 [options.entry_points]
-<<<<<<< HEAD
-scancodeio_pipelines =
-    matching = matchcode.pipelines.matching:Matching
-=======
 console_scripts =
     purldb = purldb:command_line
 
 scancodeio_pipelines =
-    matching = matchcode_pipeline.pipelines.matching:Matching
->>>>>>> 8fd48b67
+    matching = matchcode_pipeline.pipelines.matching:Matching