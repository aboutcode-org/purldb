--- conflicted
+++ resolved
@@ -57,11 +57,7 @@
     reppy2 == 0.3.6
     rq-scheduler == 0.13.1
     rubymarshal == 1.0.3
-<<<<<<< HEAD
-    scancode-toolkit[full] @ git+https://github.com/nexB/scancode-toolkit.git@1c4d6bedd7bd40f21fbd9818db6e1864d0fe77b5
-=======
     scancode-toolkit[packages] @ git+https://github.com/nexB/scancode-toolkit.git@99a44381cbfddc439b8d9620acb4ea93e5e71d66
->>>>>>> b711d2f8
     urlpy == 0.5
     matchcode-toolkit == 5.1.0
     purl2vcs == 2.0.0
