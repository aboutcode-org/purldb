[metadata]
name = purldb
version = 2.0.0
license_files =
    LICENSE
    AUTHORS.rst
    CHANGELOG.rst
author = nexB. Inc. and others
author_email = info@aboutcode.org
license = Apache-2.0 AND CC-BY-SA-4.0

# description must be on ONE line https://github.com/pypa/setuptools/issues/1390
description = A Django-based utility to collect Package data and Resources for collection and matching.
long_description = file:README.rst
long_description_content_type = text/x-rst
url = https://github.com/nexB/purldb

classifiers =
    Intended Audience :: Developers
    Programming Language :: Python :: 3
    Programming Language :: Python :: 3 :: Only
    Topic :: Utilities

keywords =
    matchcode
    packagedb
    scancode
    purl
    purldb
    clearcode


[options]
packages = find:
include_package_data = true
zip_safe = false
install_requires =
    arrow == 1.2.3
    bitarray == 2.6.0
    debian-inspector == 31.0.0
    commoncode == 31.0.3
    Django == 5.0.1
    django-environ == 0.11.2
    django-rq == 2.10.1
    djangorestframework == 3.14.0
    django-filter == 23.5
    drf-spectacular == 0.26.5
    fetchcode == 0.3.0
    gunicorn == 21.2.0
    ftputil == 5.0.4
    jawa == 2.2.0
    markdown == 3.5.1
    natsort == 8.2.0
<<<<<<< HEAD
    packageurl-python == 0.13.4
    psycopg[binary]==3.1.12
=======
    packageurl-python == 0.11.2
    psycopg[binary]==3.1.17
>>>>>>> ed53bcf9
    PyGithub == 1.56
    reppy2 == 0.3.6
    rq-scheduler == 0.13.1
    rubymarshal == 1.0.3
    scancode-toolkit[full] == 32.0.8
    urlpy == 0.5
    matchcode-toolkit == 2.0.1
    univers == 30.11.0
    scancodeio == 33.0.0
setup_requires = setuptools_scm[toml] >= 4

python_requires = >=3.8

[options.packages.find]
where = .

[options.extras_require]
testing =
    pytest >= 6, != 7.0.0
    pytest-xdist >= 2
    pytest-django
    aboutcode-toolkit >= 6.0.0
    black
    mock

docs =
    Sphinx==7.2.6
    sphinx-rtd-theme==2.0.0
    doc8==1.1.1

[options.entry_points]
console_scripts =
    purldb = purldb:command_line

scancodeio_pipelines =
    matching = matchcode_pipeline.pipelines.matching:Matching<|MERGE_RESOLUTION|>--- conflicted
+++ resolved
@@ -51,13 +51,8 @@
     jawa == 2.2.0
     markdown == 3.5.1
     natsort == 8.2.0
-<<<<<<< HEAD
     packageurl-python == 0.13.4
-    psycopg[binary]==3.1.12
-=======
-    packageurl-python == 0.11.2
     psycopg[binary]==3.1.17
->>>>>>> ed53bcf9
     PyGithub == 1.56
     reppy2 == 0.3.6
     rq-scheduler == 0.13.1
