--- conflicted
+++ resolved
@@ -72,14 +72,7 @@
     black
     mock
 
-<<<<<<< HEAD
-docs=
-    Sphinx==6.2.1
-    sphinx-rtd-theme>=0.5.0
-    doc8>=0.8.1
-=======
 docs =
     Sphinx == 5.1.0
     sphinx-rtd-theme >= 0.5.0
-    doc8 >= 0.8.1
->>>>>>> 30f3f022
+    doc8 >= 0.8.1