[build-system]
requires = [ "flot>=0.7.0" ]
build-backend = "flot.buildapi"

[project]
name = "minecode_pipelines"
<<<<<<< HEAD
version = "0.0.1b17"
=======
version = "0.0.1b23"
>>>>>>> 9c875b5e
description = "A library for mining packageURLs and package metadata from ecosystem repositories."
readme = "minecode_pipelines/README.rst"
license = { text = "Apache-2.0" }
requires-python = ">=3.10"

authors = [
    { name = "AboutCode, nexB Inc. and others", email = "info@aboutcode.org" },
]

keywords = [
    "purl",
    "Package-URL",
    "open source",
    "package",
    "sca",
    "scan",
    "index",
    "federated",
    "data",
]


classifiers = [
    "Development Status :: 4 - Beta",
    "Intended Audience :: Developers",
    "Programming Language :: Python :: 3",
    "Programming Language :: Python :: 3 :: Only",
    "Topic :: Software Development",
    "Topic :: Utilities",
]

dependencies = [
    "aboutcode.hashid >= 0.2.0",
    "packageurl_python >= 0.15.6",
    "scancodeio >= 35.3.0",
    "ftputil >= 5.1.0",
    "jawa >= 2.2.0",
    "arrow >= 1.3.0"
]

urls = { Homepage = "https://github.com/aboutcode-org/purldb" }

[project.entry-points."scancodeio_pipelines"]
mine_pypi = "minecode_pipelines.pipelines.mine_pypi:MinePypi"
mine_npm = "minecode_pipelines.pipelines.mine_npm:MineNPM"
mine_maven = "minecode_pipelines.pipelines.mine_maven:MineMaven"
mine_cargo = "minecode_pipelines.pipelines.mine_cargo:MineCargo"
mine_debian = "minecode_pipelines.pipelines.mine_debian:MineDebian"
mine_nuget = "minecode_pipelines.pipelines.mine_nuget:MineNuGet"
mine_alpine = "minecode_pipelines.pipelines.mine_alpine:MineAlpine"
mine_conan = "minecode_pipelines.pipelines.mine_conan:MineConan"
mine_cran = "minecode_pipelines.pipelines.mine_cran:MineCran"
mine_swift = "minecode_pipelines.pipelines.mine_swift:MineSwift"
mine_composer = "minecode_pipelines.pipelines.mine_composer:MineComposer"

[tool.bumpversion]
<<<<<<< HEAD
current_version = "0.0.1b17"
=======
current_version = "0.0.1b23"
>>>>>>> 9c875b5e
allow_dirty = true

files = [
    { filename = "pyproject-minecode_pipelines.toml" },
]

[tool.flot]
includes = [
    "minecode_pipelines/**/*",
]

excludes = [
    # Python compiled files
    "**/*.py[cod]",
    "**/*.egg-info",
    # Various junk and temp files
    "**/.DS_Store",
    "**/*~",
    "**/.*.sw[po]",
    "**/.ve",
    "**/*.bak",
    "**/.ipynb_checkpoints/*",
    "minecode_pipelines/tests/**/*",
    "minecode_pipelines/notebooks/*",
]

metadata_files = ["apache-2.0.LICENSE", "NOTICE"]
editable_paths = ["minecode_pipelines"]
<|MERGE_RESOLUTION|>--- conflicted
+++ resolved
@@ -4,11 +4,7 @@
 
 [project]
 name = "minecode_pipelines"
-<<<<<<< HEAD
-version = "0.0.1b17"
-=======
 version = "0.0.1b23"
->>>>>>> 9c875b5e
 description = "A library for mining packageURLs and package metadata from ecosystem repositories."
 readme = "minecode_pipelines/README.rst"
 license = { text = "Apache-2.0" }
@@ -65,11 +61,7 @@
 mine_composer = "minecode_pipelines.pipelines.mine_composer:MineComposer"
 
 [tool.bumpversion]
-<<<<<<< HEAD
-current_version = "0.0.1b17"
-=======
 current_version = "0.0.1b23"
->>>>>>> 9c875b5e
 allow_dirty = true
 
 files = [
