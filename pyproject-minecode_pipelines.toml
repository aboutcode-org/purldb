[build-system]
requires = [ "flot>=0.7.0" ]
build-backend = "flot.buildapi"

[project]
name = "minecode_pipelines"
<<<<<<< HEAD
version = "0.0.1b8"
=======
version = "0.0.1b15"
>>>>>>> c4fbf73a
description = "A library for mining packageURLs and package metadata from ecosystem repositories."
readme = "minecode_pipelines/README.rst"
license = { text = "Apache-2.0" }
requires-python = ">=3.10"

authors = [
    { name = "AboutCode, nexB Inc. and others", email = "info@aboutcode.org" },
]

keywords = [
    "purl",
    "Package-URL",
    "open source",
    "package",
    "sca",
    "scan",
    "index",
    "federated",
    "data",
]


classifiers = [
    "Development Status :: 4 - Beta",
    "Intended Audience :: Developers",
    "Programming Language :: Python :: 3",
    "Programming Language :: Python :: 3 :: Only",
    "Topic :: Software Development",
    "Topic :: Utilities",
]

dependencies = [
    "aboutcode.hashid >= 0.2.0",
    "packageurl_python >= 0.15.6",
    "scancodeio >= 35.3.0",
    "ftputil >= 5.1.0",
    "jawa >= 2.2.0",
<<<<<<< HEAD
    "arrow >= 1.3.0",
=======
    "arrow >= 1.3.0"
>>>>>>> c4fbf73a
]

urls = { Homepage = "https://github.com/aboutcode-org/purldb" }

[project.entry-points."scancodeio_pipelines"]
mine_pypi = "minecode_pipelines.pipelines.mine_pypi:MinePypi"
mine_maven = "minecode_pipelines.pipelines.mine_maven:MineMaven"
mine_cargo = "minecode_pipelines.pipelines.mine_cargo:MineCargo"
mine_debian = "minecode_pipelines.pipelines.mine_debian:MineDebian"
<<<<<<< HEAD
mine_nuget = "minecode_pipelines.pipelines.mine_nuget:MineNuGet"

[tool.bumpversion]
current_version = "0.0.1b8"
=======
mine_alpine = "minecode_pipelines.pipelines.mine_alpine:MineAlpine"
mine_conan = "minecode_pipelines.pipelines.mine_conan:MineConan"

[tool.bumpversion]
current_version = "0.0.1b15"
>>>>>>> c4fbf73a
allow_dirty = true

files = [
    { filename = "pyproject-minecode_pipelines.toml" },
]

[tool.flot]
includes = [
    "minecode_pipelines/**/*",
]

excludes = [
    # Python compiled files
    "**/*.py[cod]",
    "**/*.egg-info",
    # Various junk and temp files
    "**/.DS_Store",
    "**/*~",
    "**/.*.sw[po]",
    "**/.ve",
    "**/*.bak",
    "**/.ipynb_checkpoints/*",
    "minecode_pipelines/tests/**/*",
    "minecode_pipelines/notebooks/*",
]

metadata_files = ["apache-2.0.LICENSE", "NOTICE"]
editable_paths = ["minecode_pipelines"]
<|MERGE_RESOLUTION|>--- conflicted
+++ resolved
@@ -4,11 +4,7 @@
 
 [project]
 name = "minecode_pipelines"
-<<<<<<< HEAD
-version = "0.0.1b8"
-=======
 version = "0.0.1b15"
->>>>>>> c4fbf73a
 description = "A library for mining packageURLs and package metadata from ecosystem repositories."
 readme = "minecode_pipelines/README.rst"
 license = { text = "Apache-2.0" }
@@ -46,11 +42,7 @@
     "scancodeio >= 35.3.0",
     "ftputil >= 5.1.0",
     "jawa >= 2.2.0",
-<<<<<<< HEAD
-    "arrow >= 1.3.0",
-=======
     "arrow >= 1.3.0"
->>>>>>> c4fbf73a
 ]
 
 urls = { Homepage = "https://github.com/aboutcode-org/purldb" }
@@ -60,18 +52,12 @@
 mine_maven = "minecode_pipelines.pipelines.mine_maven:MineMaven"
 mine_cargo = "minecode_pipelines.pipelines.mine_cargo:MineCargo"
 mine_debian = "minecode_pipelines.pipelines.mine_debian:MineDebian"
-<<<<<<< HEAD
 mine_nuget = "minecode_pipelines.pipelines.mine_nuget:MineNuGet"
-
-[tool.bumpversion]
-current_version = "0.0.1b8"
-=======
 mine_alpine = "minecode_pipelines.pipelines.mine_alpine:MineAlpine"
 mine_conan = "minecode_pipelines.pipelines.mine_conan:MineConan"
 
 [tool.bumpversion]
 current_version = "0.0.1b15"
->>>>>>> c4fbf73a
 allow_dirty = true
 
 files = [
