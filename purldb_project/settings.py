#
# Copyright (c) nexB Inc. and others. All rights reserved.
# purldb is a trademark of nexB Inc.
# SPDX-License-Identifier: Apache-2.0
# See http://www.apache.org/licenses/LICENSE-2.0 for the license text.
# See https://github.com/nexB/purldb for support or download.
# See https://aboutcode.org for more information about nexB OSS projects.
#

import sys
from pathlib import Path

import environ


PROJECT_DIR = Path(__file__).resolve().parent
ROOT_DIR = PROJECT_DIR.parent


# Environment

ENV_FILE = "/etc/purldb/.env"
if not Path(ENV_FILE).exists():
    ENV_FILE = ROOT_DIR / ".env"

env = environ.Env()
environ.Env.read_env(str(ENV_FILE))

# Security

SECRET_KEY = env.str("SECRET_KEY")

ALLOWED_HOSTS = env.list("ALLOWED_HOSTS", default=[".localhost", "127.0.0.1", "[::1]"])

# SECURITY WARNING: do not run with debug turned on in production
DEBUG = env.bool("PURLDB_DEBUG", default=False)

PURLDB_REQUIRE_AUTHENTICATION = env.bool(
    "PURLDB_REQUIRE_AUTHENTICATION", default=False
)

# SECURITY WARNING: do not  run with debug turned on in production
DEBUG_TOOLBAR = env.bool("PURLDB_DEBUG_TOOLBAR", default=False)

PURLDB_PASSWORD_MIN_LENGTH = env.int("PURLDB_PASSWORD_MIN_LENGTH", default=14)

# SCANCODE.IO
SCANCODEIO_URL = env.str("SCANCODEIO_URL", "")
SCANCODEIO_API_KEY = env.str("SCANCODEIO_API_KEY", "")

# PurlDB

PURLDB_LOG_LEVEL = env.str("PURLDB_LOG_LEVEL", "INFO")

# Application definition

INSTALLED_APPS = (
    # Local apps
    # Must come before Third-party apps for proper templates override
    'clearcode',
    'clearindex',
    'minecode',
    'matchcode',
    'packagedb',
    # Django built-in
    "django.contrib.auth",
    'django.contrib.contenttypes',
    'django.contrib.sessions',
    'django.contrib.messages',
    'django.contrib.staticfiles',
    'django.contrib.admin',
    "django.contrib.humanize",
    # Third-party apps
    'django_filters',
    'rest_framework',
    'drf_spectacular',
    'rest_framework.authtoken',
    'django_rq',
)

MIDDLEWARE = (
    "django.middleware.security.SecurityMiddleware",
    'django.contrib.sessions.middleware.SessionMiddleware',
    'django.middleware.common.CommonMiddleware',
    'django.middleware.csrf.CsrfViewMiddleware',
    'django.contrib.auth.middleware.AuthenticationMiddleware',
    'django.contrib.messages.middleware.MessageMiddleware',
    'django.middleware.clickjacking.XFrameOptionsMiddleware',
)

ROOT_URLCONF = 'purldb_project.urls'

WSGI_APPLICATION = "purldb_project.wsgi.application"

SECURE_PROXY_SSL_HEADER = env.tuple(
    "SECURE_PROXY_SSL_HEADER", default=("HTTP_X_FORWARDED_PROTO", "https")
)

# API

DATA_UPLOAD_MAX_NUMBER_FIELDS = env.int(
    "DATA_UPLOAD_MAX_NUMBER_FIELDS", default=2048
)

# Database

DATABASES = {
    'default': {
        'ENGINE': env.str('PACKAGEDB_DB_ENGINE', 'django.db.backends.postgresql'),
        'HOST': env.str('PACKAGEDB_DB_HOST', 'localhost'),
        'NAME': env.str('PACKAGEDB_DB_NAME', 'packagedb'),
        'USER': env.str('PACKAGEDB_DB_USER', 'packagedb'),
        'PASSWORD': env.str('PACKAGEDB_DB_PASSWORD', 'packagedb'),
        'PORT': env.str('PACKAGEDB_DB_PORT', '5432'),
        'ATOMIC_REQUESTS': True,
    }
}

DEFAULT_AUTO_FIELD = "django.db.models.AutoField"

# Templates

TEMPLATES = [
    {
        'BACKEND': 'django.template.backends.django.DjangoTemplates',
        "DIRS": [str(PROJECT_DIR.joinpath("templates"))],
        "APP_DIRS": True,
        'OPTIONS': {
            "debug": DEBUG,
            'context_processors': [
                'django.contrib.auth.context_processors.auth',
                'django.contrib.messages.context_processors.messages',
                'django.template.context_processors.request',
                "django.template.context_processors.static",
            ],
        },
    },
]

# Login

LOGIN_REDIRECT_URL = "/"
LOGOUT_REDIRECT_URL = "/"

# Passwords

AUTH_PASSWORD_VALIDATORS = [
    {
        "NAME": "django.contrib.auth.password_validation.UserAttributeSimilarityValidator",
    },
    {
        "NAME": "django.contrib.auth.password_validation.MinimumLengthValidator",
        "OPTIONS": {
            "min_length": PURLDB_PASSWORD_MIN_LENGTH,
        },
    },
    {
        "NAME": "django.contrib.auth.password_validation.CommonPasswordValidator",
    },
    {
        "NAME": "django.contrib.auth.password_validation.NumericPasswordValidator",
    },
]

# Testing

# True if running tests through `./manage test or pytest`
IS_TESTS = any(clue in arg for arg in sys.argv for clue in ("test", "pytest"))

# Cache

CACHES = {
    'default': {
        'BACKEND': 'django.core.cache.backends.locmem.LocMemCache',
        "LOCATION": "default",
    }
}

# Logging

LOGGING = {
    "version": 1,
    "disable_existing_loggers": False,
    "formatters": {
        "simple": {
            "format": "{levelname} {message}",
            "style": "{",
        },
    },
    "handlers": {
        "null": {
            "class": "logging.NullHandler",
        },
        "console": {
            "class": "logging.StreamHandler",
            "formatter": "simple",
        },
    },
    "loggers": {
        "scanpipe": {
            "handlers": ["null"] if IS_TESTS else ["console"],
            "level": PURLDB_LOG_LEVEL,
            "propagate": False,
        },
        "django": {
            "handlers": ["null"] if IS_TESTS else ["console"],
            "propagate": False,
        },
        # Set PURLDB_LOG_LEVEL=DEBUG to display all SQL queries in the console.
        "django.db.backends": {
            "level": PURLDB_LOG_LEVEL,
        },
    },
}

# Internationalization

LANGUAGE_CODE = "en-us"

TIME_ZONE = env.str("TIME_ZONE", default="UTC")

USE_I18N = True

USE_TZ = True

# Static files (CSS, JavaScript, Images)

STATIC_URL = '/static/'

STATIC_ROOT = '/var/purldb/static/'

STATICFILES_DIRS = [
    PROJECT_DIR / 'static',
]

# Third-party apps

# Django restframework

REST_FRAMEWORK_DEFAULT_THROTTLE_RATES = {'anon': '3600/hour', 'user': '10800/hour'}

REST_FRAMEWORK = {
    'DEFAULT_AUTHENTICATION_CLASSES': ('rest_framework.authentication.TokenAuthentication',),
    'DEFAULT_PERMISSION_CLASSES': ('rest_framework.permissions.IsAuthenticated',),
    'DEFAULT_RENDERER_CLASSES': (
        'rest_framework.renderers.JSONRenderer',
        'rest_framework.renderers.BrowsableAPIRenderer',
        'rest_framework.renderers.AdminRenderer',
    ),
    'DEFAULT_FILTER_BACKENDS': (
        'django_filters.rest_framework.DjangoFilterBackend',
        'rest_framework.filters.SearchFilter',
    ),
    'DEFAULT_THROTTLE_CLASSES': [
        'packagedb.throttling.StaffUserRateThrottle',
        'rest_framework.throttling.AnonRateThrottle',
        'rest_framework.throttling.UserRateThrottle',
    ],
    'DEFAULT_THROTTLE_RATES': REST_FRAMEWORK_DEFAULT_THROTTLE_RATES,
    'EXCEPTION_HANDLER': 'packagedb.throttling.throttled_exception_handler',
    'DEFAULT_PAGINATION_CLASS': 'packagedb.api_custom.PageSizePagination',
    'DEFAULT_SCHEMA_CLASS': 'drf_spectacular.openapi.AutoSchema',
    # Limit the load on the Database returning a small number of records by default. https://github.com/nexB/vulnerablecode/issues/819
    "PAGE_SIZE": 20,
}

if not PURLDB_REQUIRE_AUTHENTICATION:
    REST_FRAMEWORK["DEFAULT_PERMISSION_CLASSES"] = (
        "rest_framework.permissions.AllowAny",
    )

if DEBUG_TOOLBAR:
    INSTALLED_APPS += ("debug_toolbar",)

    MIDDLEWARE += ("debug_toolbar.middleware.DebugToolbarMiddleware",)

    DEBUG_TOOLBAR_PANELS = (
        "debug_toolbar.panels.history.HistoryPanel",
        "debug_toolbar.panels.versions.VersionsPanel",
        "debug_toolbar.panels.timer.TimerPanel",
        "debug_toolbar.panels.settings.SettingsPanel",
        "debug_toolbar.panels.headers.HeadersPanel",
        "debug_toolbar.panels.request.RequestPanel",
        "debug_toolbar.panels.sql.SQLPanel",
        "debug_toolbar.panels.staticfiles.StaticFilesPanel",
        "debug_toolbar.panels.templates.TemplatesPanel",
        "debug_toolbar.panels.cache.CachePanel",
        "debug_toolbar.panels.signals.SignalsPanel",
        "debug_toolbar.panels.logging.LoggingPanel",
        "debug_toolbar.panels.redirects.RedirectsPanel",
        "debug_toolbar.panels.profiling.ProfilingPanel",
    )

    INTERNAL_IPS = [
        "127.0.0.1",
    ]

# Active seeders: each active seeder class need to be added explictly here
ACTIVE_SEEDERS = [
    'minecode.visitors.maven.MavenSeed',
]

<<<<<<< HEAD
SPECTACULAR_SETTINGS = {
    'TITLE': 'PurlDB API',
    'DESCRIPTION': 'Tools to create and expose a database of purls (Package URLs)',
    'VERSION': '4.0.0',
    'SERVE_INCLUDE_SCHEMA': False,
=======
RQ_QUEUES = {
    'default': {
        "HOST": env.str("PURLDB_REDIS_HOST", default="localhost"),
        "PORT": env.str("PURLDB_REDIS_PORT", default="6379"),
        "PASSWORD": env.str("PURLDB_REDIS_PASSWORD", default=""),
        "DEFAULT_TIMEOUT": env.int("PURLDB_REDIS_DEFAULT_TIMEOUT", default=360),
    }
>>>>>>> 1ad3a01c
}<|MERGE_RESOLUTION|>--- conflicted
+++ resolved
@@ -11,7 +11,9 @@
 from pathlib import Path
 
 import environ
-
+from purldb_project import __version__
+
+PURLDB_VERSION = __version__
 
 PROJECT_DIR = Path(__file__).resolve().parent
 ROOT_DIR = PROJECT_DIR.parent
@@ -295,18 +297,17 @@
         "127.0.0.1",
     ]
 
-# Active seeders: each active seeder class need to be added explictly here
+# Active seeders: each active seeder class need to be added explicitly here
 ACTIVE_SEEDERS = [
     'minecode.visitors.maven.MavenSeed',
 ]
 
-<<<<<<< HEAD
 SPECTACULAR_SETTINGS = {
     'TITLE': 'PurlDB API',
     'DESCRIPTION': 'Tools to create and expose a database of purls (Package URLs)',
-    'VERSION': '4.0.0',
+    'VERSION': PURLDB_VERSION,
     'SERVE_INCLUDE_SCHEMA': False,
-=======
+}
 RQ_QUEUES = {
     'default': {
         "HOST": env.str("PURLDB_REDIS_HOST", default="localhost"),
@@ -314,5 +315,4 @@
         "PASSWORD": env.str("PURLDB_REDIS_PASSWORD", default=""),
         "DEFAULT_TIMEOUT": env.int("PURLDB_REDIS_DEFAULT_TIMEOUT", default=360),
     }
->>>>>>> 1ad3a01c
 }